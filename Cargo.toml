--- conflicted
+++ resolved
@@ -38,11 +38,7 @@
 mimalloc = { version = "0.1.26", default-features = false }
 radix-heap = "0.4.1"
 walkdir = "2.3.2"
-<<<<<<< HEAD
 any_terminal_size = "0.1.18"
-=======
-term_size = "0.3.2"
->>>>>>> 4883edd9
 
 [dev-dependencies]
 pretty_assertions = "1.0.0"
