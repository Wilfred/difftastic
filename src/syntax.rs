--- conflicted
+++ resolved
@@ -816,16 +816,6 @@
     use super::*;
     use pretty_assertions::assert_eq;
 
-<<<<<<< HEAD
-=======
-    impl<'a> Syntax<'a> {
-        // TODO: Move this to Syntax everywhere.
-        pub fn change(&'a self) -> Option<ChangeKind<'a>> {
-            self.info().change.get()
-        }
-    }
-
->>>>>>> d3d24110
     #[test]
     fn test_comment_and_atom_differ() {
         let pos = vec![SingleLineSpan {
