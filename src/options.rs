--- conflicted
+++ resolved
@@ -68,11 +68,8 @@
     pub parse_error_limit: usize,
     pub check_only: bool,
     pub ignore_comments: bool,
-<<<<<<< HEAD
     pub ignored_paths: Vec<PathBuf>,
-=======
     pub strip_cr: bool,
->>>>>>> 67dbf0e9
 }
 
 impl Default for DiffOptions {
@@ -84,11 +81,8 @@
             parse_error_limit: DEFAULT_PARSE_ERROR_LIMIT,
             check_only: false,
             ignore_comments: false,
-<<<<<<< HEAD
             ignored_paths,
-=======
             strip_cr: false,
->>>>>>> 67dbf0e9
         }
     }
 }
@@ -652,11 +646,8 @@
         parse_error_limit,
         check_only,
         ignore_comments,
-<<<<<<< HEAD
         ignored_paths,
-=======
         strip_cr,
->>>>>>> 67dbf0e9
     };
 
     let args: Vec<_> = matches.values_of_os("paths").unwrap_or_default().collect();
