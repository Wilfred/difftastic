//! Side-by-side (two column) display of diffs.

use cansi::{self, categorise_text};
use owo_colors::{OwoColorize, Style};
<<<<<<< HEAD
use std::{
    cmp::max,
    collections::{HashMap, HashSet},
};
use yansi::{Color, Paint};
=======
use rustc_hash::FxHashMap;
use std::{cmp::max, collections::HashSet};
>>>>>>> 6970b443

use crate::{
    constants::Side,
    context::all_matched_lines_filled,
    hunks::{matched_lines_for_hunk, Hunk},
    lines::{codepoint_len, format_line_num, LineNumber},
    options::{DisplayMode, DisplayOptions},
    positions::SingleLineSpan,
    style::{self, apply_colors, color_positions, novel_style, split_and_apply, BackgroundColor},
    syntax::{zip_pad_shorter, MatchedPos},
};

const SPACER: &str = " ";

/// Split `s` on \n or \r\n. Always returns a non-empty vec.
///
/// This differs from `str::lines`, which considers `""` to be zero
/// lines and `"foo\n"` to be one line.
fn split_on_newlines(s: &str) -> Vec<&str> {
    s.split('\n')
        .map(|l| {
            if let Some(l) = l.strip_suffix('\r') {
                l
            } else {
                l
            }
        })
        .collect()
}

fn format_line_num_padded(line_num: LineNumber, column_width: usize) -> String {
    format!(
        "{:width$} ",
        line_num.one_indexed(),
        width = column_width - 1
    )
}

fn format_missing_line_num(
    prev_num: LineNumber,
    source_dims: &SourceDimensions,
    is_lhs: bool,
    use_color: bool,
) -> String {
    let column_width = if is_lhs {
        source_dims.lhs_line_nums_width
    } else {
        source_dims.rhs_line_nums_width
    };

    let after_end = if is_lhs {
        prev_num >= source_dims.lhs_max_line
    } else {
        prev_num >= source_dims.rhs_max_line
    };

    let mut style = Style::new();
    if use_color {
        style = style.dimmed();
    }

    let num_digits = format!("{}", prev_num.one_indexed()).len();
    format!(
        "{:>width$} ",
        (if after_end { " " } else { "." }).repeat(num_digits),
        width = column_width - 1
    )
    .style(style)
    .to_string()
}

/// Display `src` in a single column (e.g. a file removal or addition).
fn display_single_column(
    lhs_display_path: &str,
    rhs_display_path: &str,
    lang_name: &str,
    src: &str,
    is_lhs: bool,
    display_options: &DisplayOptions,
) -> String {
    let column_width = format_line_num(src.lines().count().into()).len();

    let mut result = String::with_capacity(src.len());
    result.push_str(&style::header(
        lhs_display_path,
        rhs_display_path,
        1,
        1,
        lang_name,
        display_options,
    ));
    result.push('\n');

    let mut style = Style::new();
    if display_options.use_color {
        style = novel_style(Style::new(), is_lhs, display_options.background_color);
    }

    for (i, line) in src.lines().enumerate() {
        result.push_str(
            &format_line_num_padded(i.into(), column_width)
                .style(style)
                .to_string(),
        );
        result.push_str(line);
        result.push('\n');
    }

    result
}

fn display_line_nums(
    lhs_line_num: Option<LineNumber>,
    rhs_line_num: Option<LineNumber>,
    source_dims: &SourceDimensions,
    use_color: bool,
    background: BackgroundColor,
    lhs_has_novel: bool,
    rhs_has_novel: bool,
    prev_lhs_line_num: Option<LineNumber>,
    prev_rhs_line_num: Option<LineNumber>,
) -> (String, String) {
    let display_lhs_line_num: String = match lhs_line_num {
        Some(line_num) => {
            let s = format_line_num_padded(line_num, source_dims.lhs_line_nums_width);
            if lhs_has_novel && use_color {
                // TODO: factor out applying colours to line numbers.
                if background.is_dark() {
                    s.bright_red().to_string()
                } else {
                    s.red().to_string()
                }
            } else {
                s
            }
        }
        None => format_missing_line_num(
            prev_lhs_line_num.unwrap_or_else(|| 1.into()),
            source_dims,
            true,
            use_color,
        ),
    };
    let display_rhs_line_num: String = match rhs_line_num {
        Some(line_num) => {
            let s = format_line_num_padded(line_num, source_dims.rhs_line_nums_width);
            if rhs_has_novel && use_color {
                if background.is_dark() {
                    s.bright_green().to_string()
                } else {
                    s.green().to_string()
                }
            } else {
                s
            }
        }
        None => format_missing_line_num(
            prev_rhs_line_num.unwrap_or_else(|| 1.into()),
            source_dims,
            false,
            use_color,
        ),
    };

    (display_lhs_line_num, display_rhs_line_num)
}

// Sizes used when displaying a hunk.
struct SourceDimensions {
    lhs_content_width: usize,
    rhs_content_width: usize,
    lhs_line_nums_width: usize,
    rhs_line_nums_width: usize,
    lhs_max_line: LineNumber,
    rhs_max_line: LineNumber,
}

impl SourceDimensions {
    fn new(
        terminal_width: usize,
        line_nums: &[(Option<LineNumber>, Option<LineNumber>)],
        lhs_lines: &[&str],
        rhs_lines: &[&str],
    ) -> Self {
        let mut lhs_max_line: LineNumber = 1.into();
        let mut rhs_max_line: LineNumber = 1.into();
        let mut lhs_max_content = 1;
        let mut rhs_max_content = 1;

        for (lhs_line_num, rhs_line_num) in line_nums {
            if let Some(lhs_line_num) = lhs_line_num {
                lhs_max_line = max(lhs_max_line, *lhs_line_num);
                lhs_max_content = max(lhs_max_content, codepoint_len(lhs_lines[lhs_line_num.0]));
            }
            if let Some(rhs_line_num) = rhs_line_num {
                rhs_max_line = max(rhs_max_line, *rhs_line_num);
                rhs_max_content = max(rhs_max_content, codepoint_len(rhs_lines[rhs_line_num.0]));
            }
        }

        let lhs_line_nums_width = format_line_num(lhs_max_line).len();
        let rhs_line_nums_width = format_line_num(rhs_max_line).len();

        let lhs_total_width = (terminal_width - SPACER.len()) / 2;
        let lhs_content_width = lhs_total_width - lhs_line_nums_width;
        let rhs_content_width =
            terminal_width - lhs_total_width - SPACER.len() - rhs_line_nums_width;

        Self {
            lhs_content_width,
            rhs_content_width,
            lhs_line_nums_width,
            rhs_line_nums_width,
            lhs_max_line,
            rhs_max_line,
        }
    }
}

pub fn lines_with_novel(
    lhs_mps: &[MatchedPos],
    rhs_mps: &[MatchedPos],
) -> (HashSet<LineNumber>, HashSet<LineNumber>) {
    let lhs_lines_with_novel: HashSet<LineNumber> = lhs_mps
        .iter()
        .filter(|mp| mp.kind.is_novel())
        .map(|mp| mp.pos.line)
        .collect();
    let rhs_lines_with_novel: HashSet<LineNumber> = rhs_mps
        .iter()
        .filter(|mp| mp.kind.is_novel())
        .map(|mp| mp.pos.line)
        .collect();

    (lhs_lines_with_novel, rhs_lines_with_novel)
}

/// Calculate positions of highlights on both sides. This includes
/// both syntax highlighting and added/removed content highlighting.
fn highlight_positions(
    background: BackgroundColor,
    syntax_highlight: bool,
    lhs_mps: &[MatchedPos],
    rhs_mps: &[MatchedPos],
) -> (
    FxHashMap<LineNumber, Vec<(SingleLineSpan, Style)>>,
    FxHashMap<LineNumber, Vec<(SingleLineSpan, Style)>>,
) {
    let lhs_positions = color_positions(true, background, syntax_highlight, lhs_mps);
    // Preallocate the hashmap assuming the average line will have 2 items on it.
    let mut lhs_styles: FxHashMap<LineNumber, Vec<(SingleLineSpan, Style)>> = FxHashMap::default();
    for (span, style) in lhs_positions {
        let styles = lhs_styles.entry(span.line).or_insert_with(Vec::new);
        styles.push((span, style));
    }

    let rhs_positions = color_positions(false, background, syntax_highlight, rhs_mps);
    let mut rhs_styles: FxHashMap<LineNumber, Vec<(SingleLineSpan, Style)>> = FxHashMap::default();
    for (span, style) in rhs_positions {
        let styles = rhs_styles.entry(span.line).or_insert_with(Vec::new);
        styles.push((span, style));
    }

    (lhs_styles, rhs_styles)
}

fn highlight_as_novel(
    line_num: Option<LineNumber>,
    lines: &[&str],
    opposite_line_num: Option<LineNumber>,
    lines_with_novel: &HashSet<LineNumber>,
) -> bool {
    if let Some(line_num) = line_num {
        // If this line contains any novel tokens, highlight it.
        if lines_with_novel.contains(&line_num) {
            return true;
        }

        let line_content = lines.get(line_num.0).map(|s| str::trim(s));
        // If this is a blank line without a corresponding line on the
        // other side, highlight it too. This helps highlight novel
        // blank lines.
        if line_content == Some("") && opposite_line_num.is_none() {
            return true;
        }
    }

    false
}

pub fn print(
    hunks: &[Hunk],
    display_options: &DisplayOptions,
    lhs_display_path: &str,
    rhs_display_path: &str,
    lang_name: &str,
    lhs_src: &str,
    rhs_src: &str,
    lhs_mps: &[MatchedPos],
    rhs_mps: &[MatchedPos],
) {
    let (lhs_colored_src, rhs_colored_src) = if display_options.use_color {
        (
            apply_colors(
                lhs_src,
                true,
                display_options.syntax_highlight,
                display_options.background_color,
                lhs_mps,
            ),
            apply_colors(
                rhs_src,
                false,
                display_options.syntax_highlight,
                display_options.background_color,
                rhs_mps,
            ),
        )
    } else {
        (lhs_src.to_string(), rhs_src.to_string())
    };

    if lhs_src.is_empty() {
        println!(
            "{}",
            display_single_column(
                lhs_display_path,
                rhs_display_path,
                lang_name,
                &rhs_colored_src,
                false,
                display_options
            )
        );
        return;
    }
    if rhs_src.is_empty() {
        println!(
            "{}",
            display_single_column(
                lhs_display_path,
                rhs_display_path,
                lang_name,
                &lhs_colored_src,
                true,
                display_options
            )
        );
        return;
    }

    // TODO: this is largely duplicating the `apply_colors` logic.
    let (lhs_highlights, rhs_highlights) = if display_options.use_color {
        highlight_positions(
            display_options.background_color,
            display_options.syntax_highlight,
            lhs_mps,
            rhs_mps,
        )
    } else {
        (FxHashMap::default(), FxHashMap::default())
    };

    let lhs_lines = split_on_newlines(lhs_src);
    let rhs_lines = split_on_newlines(rhs_src);
    let lhs_colored_lines = split_on_newlines(&lhs_colored_src);
    let rhs_colored_lines = split_on_newlines(&rhs_colored_src);

    let (lhs_lines_with_novel, rhs_lines_with_novel) = lines_with_novel(lhs_mps, rhs_mps);

    let mut prev_lhs_line_num = None;
    let mut prev_rhs_line_num = None;

    let matched_lines = all_matched_lines_filled(lhs_mps, rhs_mps, &lhs_lines, &rhs_lines);

    for (i, hunk) in hunks.iter().enumerate() {
        println!(
            "{}",
            style::header(
                lhs_display_path,
                rhs_display_path,
                i + 1,
                hunks.len(),
                lang_name,
                display_options
            )
        );

        let aligned_lines = matched_lines_for_hunk(&matched_lines, hunk);
        let no_lhs_changes = hunk.novel_lhs.is_empty();
        let no_rhs_changes = hunk.novel_rhs.is_empty();
        let same_lines = aligned_lines.iter().all(|(l, r)| l == r);

        let source_dims = SourceDimensions::new(
            display_options.display_width,
            &aligned_lines,
            &lhs_lines,
            &rhs_lines,
        );
        for (lhs_line_num, rhs_line_num) in aligned_lines {
            let lhs_line_novel = highlight_as_novel(
                lhs_line_num,
                &lhs_lines,
                rhs_line_num,
                &lhs_lines_with_novel,
            );
            let rhs_line_novel = highlight_as_novel(
                rhs_line_num,
                &rhs_lines,
                lhs_line_num,
                &rhs_lines_with_novel,
            );

            let (display_lhs_line_num, display_rhs_line_num) = display_line_nums(
                lhs_line_num,
                rhs_line_num,
                &source_dims,
                display_options.use_color,
                display_options.background_color,
                lhs_line_novel,
                rhs_line_novel,
                prev_lhs_line_num,
                prev_rhs_line_num,
            );

            let show_both = matches!(
                display_options.display_mode,
                DisplayMode::SideBySideShowBoth
            );
            if no_lhs_changes && !show_both {
                match rhs_line_num {
                    Some(rhs_line_num) => {
                        let rhs_line = &rhs_colored_lines[rhs_line_num.0];
                        let line_to_print = if same_lines {
                            format!("{}{}", display_rhs_line_num, rhs_line)
                        } else {
                            format!(
                                "{}{}{}",
                                display_lhs_line_num, display_rhs_line_num, rhs_line
                            )
                        };
                        let (line_bg, padding_len) = if rhs_lines_with_novel.contains(&rhs_line_num)
                        {
                            (
                                Color::Fixed(194),
                                display_options.display_width
                                // we are using cansi::categorize_text to remove ANSI escapes
                                // if we don't do this, we can't properly pad the line length
                                // tried several other ANSI stripping libs, this one actually works
                                    - categorise_text(&line_to_print)
                                        .iter()
                                        .map(|s| (s.end - s.start) as usize)
                                        .sum::<usize>(),
                            )
                        } else {
                            (Color::Default, 0)
                        };
                        println!(
                            "{}",
                            Paint::wrapping(format!(
                                "{}{}",
                                line_to_print,
                                " ".repeat(padding_len)
                            ))
                            .bg(line_bg)
                        );
                    }
                    None => {
                        // We didn't have any changed RHS lines in the
                        // hunk, but we had some contextual lines that
                        // only occurred on the LHS (e.g. extra newlines).
                        println!("{}{}", display_rhs_line_num, display_rhs_line_num);
                    }
                }
            } else if no_rhs_changes && !show_both {
                match lhs_line_num {
                    Some(lhs_line_num) => {
                        let lhs_line = &lhs_colored_lines[lhs_line_num.0];
                        let line_to_print = if same_lines {
                            format!("{}{}", display_lhs_line_num, lhs_line)
                        } else {
                            format!(
                                "{}{}{}",
                                display_lhs_line_num, display_lhs_line_num, lhs_line
                            )
                        };
                        let (line_bg, padding_len) = if lhs_lines_with_novel.contains(&lhs_line_num)
                        {
                            (
                                Color::Fixed(224),
                                display_options.display_width
                                // we are using cansi::categorize_text to remove ANSI escapes
                                // if we don't do this, we can't properly pad the line length
                                // tried several other ANSI stripping libs, this one actually works
                                    - categorise_text(&line_to_print)
                                        .iter()
                                        .map(|s| (s.end - s.start) as usize)
                                        .sum::<usize>(),
                            )
                        } else {
                            (Color::Default, 0)
                        };
                        println!(
                            "{}",
                            Paint::wrapping(format!(
                                "{}{}",
                                line_to_print,
                                " ".repeat(padding_len)
                            ))
                            .bg(line_bg)
                        );
                    }
                    None => {
                        println!("{}{}", display_lhs_line_num, display_lhs_line_num);
                    }
                }
            } else {
                let lhs_line = match lhs_line_num {
                    Some(lhs_line_num) => split_and_apply(
                        lhs_lines[lhs_line_num.0],
                        source_dims.lhs_content_width,
                        display_options.use_color,
                        lhs_highlights.get(&lhs_line_num).unwrap_or(&vec![]),
                        Side::Left,
                    ),
                    None => vec![" ".repeat(source_dims.lhs_content_width)],
                };
                let rhs_line = match rhs_line_num {
                    Some(rhs_line_num) => split_and_apply(
                        rhs_lines[rhs_line_num.0],
                        source_dims.rhs_content_width,
                        display_options.use_color,
                        rhs_highlights.get(&rhs_line_num).unwrap_or(&vec![]),
                        Side::Right,
                    ),
                    None => vec!["".into()],
                };

                for (i, (lhs_line, rhs_line)) in zip_pad_shorter(&lhs_line, &rhs_line)
                    .into_iter()
                    .enumerate()
                {
                    let lhs_line =
                        lhs_line.unwrap_or_else(|| " ".repeat(source_dims.lhs_content_width));
                    let rhs_line = rhs_line.unwrap_or_else(|| "".into());
                    let lhs_num: String = if i == 0 {
                        display_lhs_line_num.clone()
                    } else {
                        let mut s = format_missing_line_num(
                            lhs_line_num
                                .unwrap_or_else(|| prev_lhs_line_num.unwrap_or_else(|| 10.into())),
                            &source_dims,
                            true,
                            display_options.use_color,
                        );
                        if let Some(line_num) = lhs_line_num {
                            if lhs_lines_with_novel.contains(&line_num) {
                                s = if display_options.background_color.is_dark() {
                                    s.bright_red().to_string()
                                } else {
                                    s.red().to_string()
                                };
                            }
                        }
                        s
                    };
                    let rhs_num: String = if i == 0 {
                        display_rhs_line_num.clone()
                    } else {
                        let mut s = format_missing_line_num(
                            rhs_line_num
                                .unwrap_or_else(|| prev_rhs_line_num.unwrap_or_else(|| 10.into())),
                            &source_dims,
                            false,
                            display_options.use_color,
                        );
                        if let Some(line_num) = rhs_line_num {
                            if rhs_lines_with_novel.contains(&line_num) {
                                s = if display_options.background_color.is_dark() {
                                    s.bright_green().to_string()
                                } else {
                                    s.green().to_string()
                                };
                            }
                        }
                        s
                    };

                    println!(
                        "{}{}{}",
                        Paint::wrapping(format!("{}{}", lhs_num, lhs_line)).bg(
                            if lhs_line_num.is_some()
                                && lhs_lines_with_novel.contains(&lhs_line_num.unwrap())
                            {
                                Color::Fixed(224)
                            } else {
                                Color::Default
                            }
                        ),
                        SPACER,
                        Paint::wrapping(format!("{}{}", rhs_num, rhs_line)).bg(
                            if rhs_line_num.is_some()
                                && rhs_lines_with_novel.contains(&rhs_line_num.unwrap())
                            {
                                Color::Fixed(194)
                            } else {
                                Color::Default
                            }
                        ),
                    );
                }
            }

            if lhs_line_num.is_some() {
                prev_lhs_line_num = lhs_line_num;
            }
            if rhs_line_num.is_some() {
                prev_rhs_line_num = rhs_line_num;
            }
        }
        println!();
    }
}

#[cfg(test)]
mod tests {
    use crate::syntax::{AtomKind, MatchKind, TokenKind};

    use super::*;
    use pretty_assertions::assert_eq;

    #[test]
    fn test_width_calculations() {
        let line_nums = [(Some(1.into()), Some(10.into()))];
        let source_dims = SourceDimensions::new(
            80,
            &line_nums,
            &split_on_newlines("foo\nbar\n"),
            &split_on_newlines("x\nx\nx\nx\nx\nx\nx\nx\nx\nx\nx\n"),
        );

        assert_eq!(source_dims.lhs_line_nums_width, 2);
        assert_eq!(source_dims.rhs_line_nums_width, 3);
    }

    #[test]
    fn test_format_missing_line_num() {
        let source_dims = SourceDimensions::new(
            80,
            &[
                (Some(0.into()), Some(0.into())),
                (Some(1.into()), Some(1.into())),
            ],
            &split_on_newlines("foo\nbar\n"),
            &split_on_newlines("fox\nbax\n"),
        );

        assert_eq!(
            format_missing_line_num(0.into(), &source_dims, true, true),
            ". ".dimmed().to_string()
        );
        assert_eq!(
            format_missing_line_num(0.into(), &source_dims, true, false),
            ". ".to_string()
        );
    }

    #[test]
    fn test_format_missing_line_num_at_end() {
        let source_dims = SourceDimensions::new(
            80,
            &[
                (Some(0.into()), Some(0.into())),
                (Some(1.into()), Some(1.into())),
            ],
            &split_on_newlines("foo\nbar\n"),
            &split_on_newlines("fox\nbax\n"),
        );

        assert_eq!(
            format_missing_line_num(1.into(), &source_dims, true, true),
            "  ".dimmed().to_string()
        );
        assert_eq!(
            format_missing_line_num(1.into(), &source_dims, true, false),
            "  ".to_string()
        );
    }

    #[test]
    fn test_display_single_column() {
        let display_options = DisplayOptions {
            background_color: BackgroundColor::Dark,
            use_color: false,
            display_mode: DisplayMode::SideBySide,
            print_unchanged: true,
            tab_width: 8,
            display_width: 80,
            in_vcs: false,
            syntax_highlight: true,
        };

        // Basic smoke test.
        let res = display_single_column(
            "foo.py",
            "foo.py",
            "Python",
            "print(123)\n",
            false,
            &display_options,
        );
        assert!(res.len() > 10);
    }

    #[test]
    fn test_split_line_empty() {
        assert_eq!(split_on_newlines(""), vec![""]);
    }

    #[test]
    fn test_split_line_single() {
        assert_eq!(split_on_newlines("foo"), vec!["foo"]);
    }

    #[test]
    fn test_split_line_with_newline() {
        assert_eq!(split_on_newlines("foo\nbar"), vec!["foo", "bar"]);
    }

    #[test]
    fn test_split_line_with_crlf() {
        assert_eq!(split_on_newlines("foo\r\nbar"), vec!["foo", "bar"]);
    }

    #[test]
    fn test_split_line_with_trailing_newline() {
        assert_eq!(split_on_newlines("foo\nbar\n"), vec!["foo", "bar", ""]);
    }

    #[test]
    fn test_display_hunks() {
        // Simulate diffing:
        //
        // Old:
        // foo
        //
        // New:
        // bar
        let lhs_mps = [MatchedPos {
            kind: MatchKind::Novel {
                highlight: TokenKind::Atom(AtomKind::Normal),
            },
            pos: SingleLineSpan {
                line: 0.into(),
                start_col: 0,
                end_col: 3,
            },
        }];

        let rhs_mps = [MatchedPos {
            kind: MatchKind::Novel {
                highlight: TokenKind::Atom(AtomKind::Normal),
            },
            pos: SingleLineSpan {
                line: 0.into(),
                start_col: 0,
                end_col: 3,
            },
        }];

        let mut novel_lhs = HashSet::new();
        novel_lhs.insert(0.into());
        let mut novel_rhs = HashSet::new();
        novel_rhs.insert(0.into());

        let hunks = [Hunk {
            novel_lhs,
            novel_rhs,
            lines: vec![(Some(0.into()), Some(0.into()))],
        }];

        let display_options = DisplayOptions {
            background_color: BackgroundColor::Dark,
            use_color: true,
            display_mode: DisplayMode::SideBySide,
            print_unchanged: true,
            tab_width: 8,
            display_width: 80,
            syntax_highlight: true,
            in_vcs: true,
        };

        // Simple smoke test.
        print(
            &hunks,
            &display_options,
            "foo-old.el",
            "foo-new.el",
            "Emacs Lisp",
            "foo",
            "bar",
            &lhs_mps,
            &rhs_mps,
        );
    }
}<|MERGE_RESOLUTION|>--- conflicted
+++ resolved
@@ -2,16 +2,9 @@
 
 use cansi::{self, categorise_text};
 use owo_colors::{OwoColorize, Style};
-<<<<<<< HEAD
-use std::{
-    cmp::max,
-    collections::{HashMap, HashSet},
-};
-use yansi::{Color, Paint};
-=======
 use rustc_hash::FxHashMap;
 use std::{cmp::max, collections::HashSet};
->>>>>>> 6970b443
+use yansi::{Color, Paint};
 
 use crate::{
     constants::Side,
