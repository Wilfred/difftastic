--- conflicted
+++ resolved
@@ -228,15 +228,10 @@
 
 /// All the files in `dir`, including subdirectories.
 fn relative_file_paths_in_dir(dir: &Path) -> Vec<PathBuf> {
-<<<<<<< HEAD
     WalkBuilder::new(dir)
-        .standard_filters(true)
         .hidden(false)
         .build()
         .into_iter()
-=======
-    Walk::new(dir)
->>>>>>> 93ae0e91
         .filter_map(Result::ok)
         .map(|entry| Path::new(entry.path()).to_owned())
         .filter(|path| !path.is_dir())
