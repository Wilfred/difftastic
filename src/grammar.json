{
  "name": "sql",
  "rules": {
    "source_file": {
      "type": "REPEAT",
      "content": {
        "type": "SYMBOL",
        "name": "_statement"
      }
    },
    "_statement": {
      "type": "SEQ",
      "members": [
        {
          "type": "CHOICE",
          "members": [
            {
              "type": "SYMBOL",
              "name": "pg_command"
            },
            {
              "type": "SYMBOL",
              "name": "begin_statement"
            },
            {
              "type": "SYMBOL",
              "name": "commit_statement"
            },
            {
              "type": "SYMBOL",
              "name": "rollback_statement"
            },
            {
              "type": "SYMBOL",
              "name": "select_statement"
            },
            {
              "type": "SYMBOL",
              "name": "update_statement"
            },
            {
              "type": "SYMBOL",
              "name": "insert_statement"
            },
            {
              "type": "SYMBOL",
              "name": "delete_statement"
            },
            {
              "type": "SYMBOL",
              "name": "set_statement"
            },
            {
              "type": "SYMBOL",
              "name": "grant_statement"
            },
            {
              "type": "SYMBOL",
              "name": "drop_statement"
            },
            {
              "type": "SYMBOL",
              "name": "create_statement"
            },
            {
              "type": "SYMBOL",
              "name": "alter_statement"
            },
            {
              "type": "SYMBOL",
              "name": "truncate_statement"
            },
            {
              "type": "SYMBOL",
              "name": "create_type_statement"
            },
            {
              "type": "SYMBOL",
              "name": "create_domain_statement"
            },
            {
              "type": "SYMBOL",
              "name": "create_index_statement"
            },
            {
              "type": "SYMBOL",
              "name": "create_table_statement"
            },
            {
              "type": "SYMBOL",
              "name": "create_schema_statement"
            },
            {
              "type": "SYMBOL",
              "name": "create_role_statement"
            },
            {
              "type": "SYMBOL",
              "name": "create_extension_statement"
            },
            {
              "type": "SYMBOL",
              "name": "create_trigger_statement"
            },
            {
              "type": "SYMBOL",
              "name": "create_function_statement"
            },
            {
              "type": "SYMBOL",
              "name": "comment_statement"
            },
            {
              "type": "SYMBOL",
              "name": "create_view_statement"
            },
            {
              "type": "SYMBOL",
              "name": "create_materialized_view_statement"
            }
          ]
        },
        {
          "type": "CHOICE",
          "members": [
            {
              "type": "STRING",
              "value": ";"
            },
            {
              "type": "BLANK"
            }
          ]
        }
      ]
    },
    "_simple_statement": {
      "type": "PREC_RIGHT",
      "value": 0,
      "content": {
        "type": "SEQ",
        "members": [
          {
            "type": "CHOICE",
            "members": [
              {
                "type": "SYMBOL",
                "name": "pg_command"
              },
              {
                "type": "SYMBOL",
                "name": "select_statement"
              },
              {
                "type": "SYMBOL",
                "name": "update_statement"
              },
              {
                "type": "SYMBOL",
                "name": "insert_statement"
              },
              {
                "type": "SYMBOL",
                "name": "delete_statement"
              },
              {
                "type": "SYMBOL",
                "name": "set_statement"
              },
              {
                "type": "SYMBOL",
                "name": "grant_statement"
              },
              {
                "type": "SYMBOL",
                "name": "drop_statement"
              },
              {
                "type": "SYMBOL",
                "name": "create_statement"
              },
              {
                "type": "SYMBOL",
                "name": "alter_statement"
              },
              {
                "type": "SYMBOL",
                "name": "create_type_statement"
              },
              {
                "type": "SYMBOL",
                "name": "create_domain_statement"
              },
              {
                "type": "SYMBOL",
                "name": "create_table_statement"
              },
              {
                "type": "SYMBOL",
                "name": "create_index_statement"
              },
              {
                "type": "SYMBOL",
                "name": "create_schema_statement"
              },
              {
                "type": "SYMBOL",
                "name": "create_role_statement"
              },
              {
                "type": "SYMBOL",
                "name": "create_extension_statement"
              },
              {
                "type": "SYMBOL",
                "name": "return_statement"
              },
              {
                "type": "SYMBOL",
                "name": "declare_statement"
              },
              {
                "type": "SYMBOL",
                "name": "create_view_statement"
              },
              {
                "type": "SYMBOL",
                "name": "create_materialized_view_statement"
              }
            ]
          },
          {
            "type": "CHOICE",
            "members": [
              {
                "type": "STRING",
                "value": ";"
              },
              {
                "type": "BLANK"
              }
            ]
          }
        ]
      }
    },
    "with_clause": {
      "type": "SEQ",
      "members": [
        {
          "type": "ALIAS",
          "content": {
            "type": "PATTERN",
            "value": "[wW][iI][tT][hH]"
          },
          "named": false,
          "value": "WITH"
        },
        {
          "type": "CHOICE",
          "members": [
            {
              "type": "ALIAS",
              "content": {
                "type": "PATTERN",
                "value": "[rR][eE][cC][uU][rR][sS][iI][vV][eE]"
              },
              "named": false,
              "value": "RECURSIVE"
            },
            {
              "type": "BLANK"
            }
          ]
        },
        {
          "type": "SEQ",
          "members": [
            {
              "type": "SYMBOL",
              "name": "cte"
            },
            {
              "type": "REPEAT",
              "content": {
                "type": "SEQ",
                "members": [
                  {
                    "type": "STRING",
                    "value": ","
                  },
                  {
                    "type": "SYMBOL",
                    "name": "cte"
                  }
                ]
              }
            }
          ]
        }
      ]
    },
    "cte": {
      "type": "SEQ",
      "members": [
        {
          "type": "SYMBOL",
          "name": "identifier"
        },
        {
          "type": "ALIAS",
          "content": {
            "type": "PATTERN",
            "value": "[aA][sS]"
          },
          "named": false,
          "value": "AS"
        },
        {
          "type": "CHOICE",
          "members": [
            {
              "type": "SEQ",
              "members": [
                {
                  "type": "CHOICE",
                  "members": [
                    {
                      "type": "ALIAS",
                      "content": {
                        "type": "PATTERN",
                        "value": "[nN][oO][tT]"
                      },
                      "named": false,
                      "value": "NOT"
                    },
                    {
                      "type": "BLANK"
                    }
                  ]
                },
                {
                  "type": "ALIAS",
                  "content": {
                    "type": "PATTERN",
                    "value": "[mM][aA][tT][eE][rR][iI][aA][lL][iI][zZ][eE][dD]"
                  },
                  "named": false,
                  "value": "MATERIALIZED"
                }
              ]
            },
            {
              "type": "BLANK"
            }
          ]
        },
        {
          "type": "STRING",
          "value": "("
        },
        {
          "type": "CHOICE",
          "members": [
            {
              "type": "SYMBOL",
              "name": "select_statement"
            },
            {
              "type": "SYMBOL",
              "name": "delete_statement"
            },
            {
              "type": "SYMBOL",
              "name": "insert_statement"
            },
            {
              "type": "SYMBOL",
              "name": "update_statement"
            }
          ]
        },
        {
          "type": "STRING",
          "value": ")"
        }
      ]
    },
    "select_statement": {
      "type": "SEQ",
      "members": [
        {
          "type": "CHOICE",
          "members": [
            {
              "type": "SYMBOL",
              "name": "with_clause"
            },
            {
              "type": "BLANK"
            }
          ]
        },
        {
          "type": "SYMBOL",
          "name": "_select_statement"
        }
      ]
    },
    "insert_statement": {
      "type": "SEQ",
      "members": [
        {
          "type": "ALIAS",
          "content": {
            "type": "PATTERN",
            "value": "[iI][nN][sS][eE][rR][tT]"
          },
          "named": false,
          "value": "INSERT"
        },
        {
          "type": "ALIAS",
          "content": {
            "type": "PATTERN",
            "value": "[iI][nN][tT][oO]"
          },
          "named": false,
          "value": "INTO"
        },
        {
          "type": "SYMBOL",
          "name": "_identifier"
        },
        {
          "type": "CHOICE",
          "members": [
            {
              "type": "SEQ",
              "members": [
                {
                  "type": "STRING",
                  "value": "("
                },
                {
                  "type": "SEQ",
                  "members": [
                    {
                      "type": "SYMBOL",
                      "name": "_identifier"
                    },
                    {
                      "type": "REPEAT",
                      "content": {
                        "type": "SEQ",
                        "members": [
                          {
                            "type": "STRING",
                            "value": ","
                          },
                          {
                            "type": "SYMBOL",
                            "name": "_identifier"
                          }
                        ]
                      }
                    }
                  ]
                },
                {
                  "type": "STRING",
                  "value": ")"
                }
              ]
            },
            {
              "type": "BLANK"
            }
          ]
        },
        {
          "type": "CHOICE",
          "members": [
            {
              "type": "SYMBOL",
              "name": "values_clause"
            },
            {
              "type": "SYMBOL",
              "name": "select_statement"
            },
            {
              "type": "SYMBOL",
              "name": "set_clause"
            }
          ]
        }
      ]
    },
    "update_statement": {
      "type": "SEQ",
      "members": [
        {
          "type": "CHOICE",
          "members": [
            {
              "type": "SYMBOL",
              "name": "with_clause"
            },
            {
              "type": "BLANK"
            }
          ]
        },
        {
          "type": "SYMBOL",
          "name": "_update_statement"
        }
      ]
    },
    "delete_statement": {
      "type": "SEQ",
      "members": [
        {
          "type": "CHOICE",
          "members": [
            {
              "type": "SYMBOL",
              "name": "with_clause"
            },
            {
              "type": "BLANK"
            }
          ]
        },
        {
          "type": "SYMBOL",
          "name": "_delete_statement"
        }
      ]
    },
    "truncate_statement": {
      "type": "SEQ",
      "members": [
        {
          "type": "ALIAS",
          "content": {
            "type": "PATTERN",
            "value": "[tT][rR][uU][nN][cC][aA][tT][eE]"
          },
          "named": false,
          "value": "TRUNCATE"
        },
        {
          "type": "CHOICE",
          "members": [
            {
              "type": "ALIAS",
              "content": {
                "type": "PATTERN",
                "value": "[tT][aA][bB][lL][eE]"
              },
              "named": false,
              "value": "TABLE"
            },
            {
              "type": "BLANK"
            }
          ]
        },
        {
          "type": "CHOICE",
          "members": [
            {
              "type": "ALIAS",
              "content": {
                "type": "PATTERN",
                "value": "[oO][nN][lL][yY]"
              },
              "named": false,
              "value": "ONLY"
            },
            {
              "type": "BLANK"
            }
          ]
        },
        {
          "type": "SEQ",
          "members": [
            {
              "type": "SYMBOL",
              "name": "_identifier"
            },
            {
              "type": "REPEAT",
              "content": {
                "type": "SEQ",
                "members": [
                  {
                    "type": "STRING",
                    "value": ","
                  },
                  {
                    "type": "SYMBOL",
                    "name": "_identifier"
                  }
                ]
              }
            }
          ]
        }
      ]
    },
    "comment_statement": {
      "type": "SEQ",
      "members": [
        {
          "type": "ALIAS",
          "content": {
            "type": "SEQ",
            "members": [
              {
                "type": "PATTERN",
                "value": "[cC][oO][mM][mM][eE][nN][tT]"
              },
              {
                "type": "PATTERN",
                "value": "[oO][nN]"
              }
            ]
          },
          "named": false,
          "value": "COMMENT_ON"
        },
        {
          "type": "CHOICE",
          "members": [
            {
              "type": "SEQ",
              "members": [
                {
                  "type": "CHOICE",
                  "members": [
                    {
                      "type": "ALIAS",
                      "content": {
                        "type": "PATTERN",
                        "value": "[cC][oO][lL][uU][mM][nN]"
                      },
                      "named": false,
                      "value": "COLUMN"
                    },
                    {
                      "type": "ALIAS",
                      "content": {
                        "type": "PATTERN",
                        "value": "[eE][xX][tT][eE][nN][sS][iI][oO][nN]"
                      },
                      "named": false,
                      "value": "EXTENSION"
                    },
                    {
                      "type": "ALIAS",
                      "content": {
                        "type": "PATTERN",
                        "value": "[sS][cC][hH][eE][mM][aA]"
                      },
                      "named": false,
                      "value": "SCHEMA"
                    },
                    {
                      "type": "ALIAS",
                      "content": {
                        "type": "PATTERN",
                        "value": "[tT][aA][bB][lL][eE]"
                      },
                      "named": false,
                      "value": "TABLE"
                    }
                  ]
                },
                {
                  "type": "SYMBOL",
                  "name": "_identifier"
                }
              ]
            },
            {
              "type": "SEQ",
              "members": [
                {
                  "type": "ALIAS",
                  "content": {
                    "type": "PATTERN",
                    "value": "[fF][uU][nN][cC][tT][iI][oO][nN]"
                  },
                  "named": false,
                  "value": "FUNCTION"
                },
                {
                  "type": "SYMBOL",
                  "name": "function_call"
                }
              ]
            }
          ]
        },
        {
          "type": "ALIAS",
          "content": {
            "type": "PATTERN",
            "value": "[iI][sS]"
          },
          "named": false,
          "value": "IS"
        },
        {
          "type": "CHOICE",
          "members": [
            {
              "type": "SYMBOL",
              "name": "string"
            },
            {
              "type": "SYMBOL",
              "name": "NULL"
            }
          ]
        }
      ]
    },
    "begin_statement": {
      "type": "SEQ",
      "members": [
        {
          "type": "ALIAS",
          "content": {
            "type": "PATTERN",
            "value": "[bB][eE][gG][iI][nN]"
          },
          "named": false,
          "value": "BEGIN"
        },
        {
          "type": "CHOICE",
          "members": [
            {
              "type": "CHOICE",
              "members": [
                {
                  "type": "ALIAS",
                  "content": {
                    "type": "PATTERN",
                    "value": "[wW][oO][rR][kK]"
                  },
                  "named": false,
                  "value": "WORK"
                },
                {
                  "type": "ALIAS",
                  "content": {
                    "type": "PATTERN",
                    "value": "[tT][rR][aA][nN][sS][aA][cC][tT][iI][oO][nN]"
                  },
                  "named": false,
                  "value": "TRANSACTION"
                }
              ]
            },
            {
              "type": "BLANK"
            }
          ]
        }
      ]
    },
    "commit_statement": {
      "type": "SEQ",
      "members": [
        {
          "type": "ALIAS",
          "content": {
            "type": "PATTERN",
            "value": "[cC][oO][mM][mM][iI][tT]"
          },
          "named": false,
          "value": "COMMIT"
        },
        {
          "type": "CHOICE",
          "members": [
            {
              "type": "CHOICE",
              "members": [
                {
                  "type": "ALIAS",
                  "content": {
                    "type": "PATTERN",
                    "value": "[wW][oO][rR][kK]"
                  },
                  "named": false,
                  "value": "WORK"
                },
                {
                  "type": "ALIAS",
                  "content": {
                    "type": "PATTERN",
                    "value": "[tT][rR][aA][nN][sS][aA][cC][tT][iI][oO][nN]"
                  },
                  "named": false,
                  "value": "TRANSACTION"
                }
              ]
            },
            {
              "type": "BLANK"
            }
          ]
        }
      ]
    },
    "rollback_statement": {
      "type": "SEQ",
      "members": [
        {
          "type": "ALIAS",
          "content": {
            "type": "PATTERN",
            "value": "[rR][oO][lL][lL][bB][aA][cC][kK]"
          },
          "named": false,
          "value": "ROLLBACK"
        },
        {
          "type": "CHOICE",
          "members": [
            {
              "type": "CHOICE",
              "members": [
                {
                  "type": "ALIAS",
                  "content": {
                    "type": "PATTERN",
                    "value": "[wW][oO][rR][kK]"
                  },
                  "named": false,
                  "value": "WORK"
                },
                {
                  "type": "ALIAS",
                  "content": {
                    "type": "PATTERN",
                    "value": "[tT][rR][aA][nN][sS][aA][cC][tT][iI][oO][nN]"
                  },
                  "named": false,
                  "value": "TRANSACTION"
                }
              ]
            },
            {
              "type": "BLANK"
            }
          ]
        }
      ]
    },
    "create_statement": {
      "type": "SEQ",
      "members": [
        {
          "type": "ALIAS",
          "content": {
            "type": "PATTERN",
            "value": "[cC][rR][eE][aA][tT][eE]"
          },
          "named": false,
          "value": "CREATE"
        },
        {
          "type": "CHOICE",
          "members": [
            {
              "type": "CHOICE",
              "members": [
                {
                  "type": "ALIAS",
                  "content": {
                    "type": "PATTERN",
                    "value": "[tT][eE][mM][pP]"
                  },
                  "named": false,
                  "value": "TEMP"
                },
                {
                  "type": "ALIAS",
                  "content": {
                    "type": "PATTERN",
                    "value": "[tT][eE][mM][pP][oO][rR][aA][rR][yY]"
                  },
                  "named": false,
                  "value": "TEMPORARY"
                }
              ]
            },
            {
              "type": "BLANK"
            }
          ]
        },
        {
          "type": "CHOICE",
          "members": [
            {
              "type": "ALIAS",
              "content": {
                "type": "SYMBOL",
                "name": "sequence"
              },
              "named": true,
              "value": "create_sequence"
            }
          ]
        }
      ]
    },
    "alter_statement": {
      "type": "SEQ",
      "members": [
        {
          "type": "ALIAS",
          "content": {
            "type": "PATTERN",
            "value": "[aA][lL][tT][eE][rR]"
          },
          "named": false,
          "value": "ALTER"
        },
        {
          "type": "CHOICE",
          "members": [
            {
              "type": "ALIAS",
              "content": {
                "type": "SYMBOL",
                "name": "sequence"
              },
              "named": true,
              "value": "alter_sequence"
            },
            {
              "type": "SYMBOL",
              "name": "alter_table"
            },
            {
              "type": "ALIAS",
              "content": {
                "type": "SYMBOL",
                "name": "alter_schema"
              },
              "named": true,
              "value": "schema"
            }
          ]
        }
      ]
    },
    "alter_table": {
      "type": "SEQ",
      "members": [
        {
          "type": "ALIAS",
          "content": {
            "type": "PATTERN",
            "value": "[tT][aA][bB][lL][eE]"
          },
          "named": false,
          "value": "TABLE"
        },
        {
          "type": "CHOICE",
          "members": [
            {
              "type": "ALIAS",
              "content": {
                "type": "SEQ",
                "members": [
                  {
                    "type": "PATTERN",
                    "value": "[iI][fF]"
                  },
                  {
                    "type": "PATTERN",
                    "value": "[eE][xX][iI][sS][tT][sS]"
                  }
                ]
              },
              "named": false,
              "value": "IF_EXISTS"
            },
            {
              "type": "BLANK"
            }
          ]
        },
        {
          "type": "CHOICE",
          "members": [
            {
              "type": "ALIAS",
              "content": {
                "type": "PATTERN",
                "value": "[oO][nN][lL][yY]"
              },
              "named": false,
              "value": "ONLY"
            },
            {
              "type": "BLANK"
            }
          ]
        },
        {
          "type": "SYMBOL",
          "name": "_identifier"
        },
        {
          "type": "CHOICE",
          "members": [
            {
              "type": "SYMBOL",
              "name": "alter_table_action"
            },
            {
              "type": "SYMBOL",
              "name": "alter_table_rename_column"
            }
          ]
        }
      ]
    },
    "alter_schema_rename_action": {
      "type": "SEQ",
      "members": [
        {
          "type": "ALIAS",
          "content": {
            "type": "SEQ",
            "members": [
              {
                "type": "PATTERN",
                "value": "[rR][eE][nN][aA][mM][eE]"
              },
              {
                "type": "PATTERN",
                "value": "[tT][oO]"
              }
            ]
          },
          "named": false,
          "value": "RENAME_TO"
        },
        {
          "type": "SYMBOL",
          "name": "_identifier"
        }
      ]
    },
    "alter_owner_action": {
      "type": "SEQ",
      "members": [
        {
          "type": "ALIAS",
          "content": {
            "type": "SEQ",
            "members": [
              {
                "type": "PATTERN",
                "value": "[oO][wW][nN][eE][rR]"
              },
              {
                "type": "PATTERN",
                "value": "[tT][oO]"
              }
            ]
          },
          "named": false,
          "value": "OWNER_TO"
        },
        {
          "type": "CHOICE",
          "members": [
            {
              "type": "SYMBOL",
              "name": "_identifier"
            },
            {
              "type": "STRING",
              "value": "CURRENT_USER"
            },
            {
              "type": "STRING",
              "value": "CURRENT_ROLE"
            },
            {
              "type": "STRING",
              "value": "SESSION_USER"
            }
          ]
        }
      ]
    },
    "alter_schema": {
      "type": "SEQ",
      "members": [
        {
          "type": "ALIAS",
          "content": {
            "type": "PATTERN",
            "value": "[sS][cC][hH][eE][mM][aA]"
          },
          "named": false,
          "value": "SCHEMA"
        },
        {
          "type": "SYMBOL",
          "name": "_identifier"
        },
        {
          "type": "CHOICE",
          "members": [
            {
              "type": "ALIAS",
              "content": {
                "type": "SYMBOL",
                "name": "alter_schema_rename_action"
              },
              "named": true,
              "value": "rename"
            },
            {
              "type": "ALIAS",
              "content": {
                "type": "SYMBOL",
                "name": "alter_owner_action"
              },
              "named": true,
              "value": "alter_owner"
            }
          ]
        }
      ]
    },
    "alter_table_action_alter_column": {
      "type": "SEQ",
      "members": [
        {
          "type": "ALIAS",
          "content": {
            "type": "SEQ",
            "members": [
              {
                "type": "PATTERN",
                "value": "[aA][lL][tT][eE][rR]"
              },
              {
                "type": "PATTERN",
                "value": "[cC][oO][lL][uU][mM][nN]"
              }
            ]
          },
          "named": false,
          "value": "ALTER_COLUMN"
        },
        {
          "type": "SYMBOL",
          "name": "_identifier"
        },
        {
          "type": "ALIAS",
          "content": {
            "type": "SEQ",
            "members": [
              {
                "type": "PATTERN",
                "value": "[sS][eE][tT]"
              },
              {
                "type": "PATTERN",
                "value": "[dD][eE][fF][aA][uU][lL][tT]"
              }
            ]
          },
          "named": false,
          "value": "SET_DEFAULT"
        },
        {
          "type": "SYMBOL",
          "name": "_column_default_expression"
        }
      ]
    },
    "alter_table_action_add": {
      "type": "SEQ",
      "members": [
        {
          "type": "ALIAS",
          "content": {
            "type": "PATTERN",
            "value": "[aA][dD][dD]"
          },
          "named": false,
          "value": "ADD"
        },
        {
          "type": "CHOICE",
          "members": [
            {
              "type": "SEQ",
              "members": [
                {
                  "type": "ALIAS",
                  "content": {
                    "type": "PATTERN",
                    "value": "[cC][oO][lL][uU][mM][nN]"
                  },
                  "named": false,
                  "value": "COLUMN"
                },
                {
                  "type": "SYMBOL",
                  "name": "table_column"
                }
              ]
            },
            {
              "type": "SYMBOL",
              "name": "_table_constraint"
            }
          ]
        }
      ]
    },
    "alter_table_action_set": {
      "type": "SEQ",
      "members": [
        {
          "type": "ALIAS",
          "content": {
            "type": "PATTERN",
            "value": "[sS][eE][tT]"
          },
          "named": false,
          "value": "SET"
        },
        {
          "type": "SYMBOL",
          "name": "_expression"
        }
      ]
    },
    "alter_table_rename_column": {
      "type": "SEQ",
      "members": [
        {
          "type": "ALIAS",
          "content": {
            "type": "PATTERN",
            "value": "[rR][eE][nN][aA][mM][eE]"
          },
          "named": false,
          "value": "RENAME"
        },
        {
          "type": "CHOICE",
          "members": [
            {
              "type": "ALIAS",
              "content": {
                "type": "PATTERN",
                "value": "[cC][oO][lL][uU][mM][nN]"
              },
              "named": false,
              "value": "COLUMN"
            },
            {
              "type": "BLANK"
            }
          ]
        },
        {
          "type": "SYMBOL",
          "name": "_identifier"
        },
        {
          "type": "ALIAS",
          "content": {
            "type": "PATTERN",
            "value": "[tT][oO]"
          },
          "named": false,
          "value": "TO"
        },
        {
          "type": "SYMBOL",
          "name": "_identifier"
        }
      ]
    },
    "alter_table_action": {
      "type": "CHOICE",
      "members": [
        {
          "type": "SYMBOL",
          "name": "alter_table_action_add"
        },
        {
          "type": "SYMBOL",
          "name": "alter_table_action_alter_column"
        },
        {
          "type": "SYMBOL",
          "name": "alter_table_action_set"
        },
        {
          "type": "ALIAS",
          "content": {
            "type": "SYMBOL",
            "name": "alter_owner_action"
          },
          "named": true,
          "value": "alter_owner"
        }
      ]
    },
    "sequence": {
      "type": "PREC_RIGHT",
      "value": 0,
      "content": {
        "type": "SEQ",
        "members": [
          {
            "type": "ALIAS",
            "content": {
              "type": "PATTERN",
              "value": "[sS][eE][qQ][uU][eE][nN][cC][eE]"
            },
            "named": false,
            "value": "SEQUENCE"
          },
          {
            "type": "CHOICE",
            "members": [
              {
                "type": "SEQ",
                "members": [
                  {
                    "type": "ALIAS",
                    "content": {
                      "type": "PATTERN",
                      "value": "[iI][fF]"
                    },
                    "named": false,
                    "value": "IF"
                  },
                  {
                    "type": "CHOICE",
                    "members": [
                      {
                        "type": "ALIAS",
                        "content": {
                          "type": "PATTERN",
                          "value": "[nN][oO][tT]"
                        },
                        "named": false,
                        "value": "NOT"
                      },
                      {
                        "type": "BLANK"
                      }
                    ]
                  },
                  {
                    "type": "ALIAS",
                    "content": {
                      "type": "PATTERN",
                      "value": "[eE][xX][iI][sS][tT][sS]"
                    },
                    "named": false,
                    "value": "EXISTS"
                  }
                ]
              },
              {
                "type": "BLANK"
              }
            ]
          },
          {
            "type": "SYMBOL",
            "name": "_identifier"
          },
          {
            "type": "CHOICE",
            "members": [
              {
                "type": "SEQ",
                "members": [
                  {
                    "type": "ALIAS",
                    "content": {
                      "type": "PATTERN",
                      "value": "[aA][sS]"
                    },
                    "named": false,
                    "value": "AS"
                  },
                  {
                    "type": "SYMBOL",
                    "name": "type"
                  }
                ]
              },
              {
                "type": "BLANK"
              }
            ]
          },
          {
            "type": "REPEAT",
            "content": {
              "type": "CHOICE",
              "members": [
                {
                  "type": "SEQ",
                  "members": [
                    {
                      "type": "ALIAS",
                      "content": {
                        "type": "PATTERN",
                        "value": "[sS][tT][aA][rR][tT]"
                      },
                      "named": false,
                      "value": "START"
                    },
                    {
                      "type": "ALIAS",
                      "content": {
                        "type": "PATTERN",
                        "value": "[wW][iI][tT][hH]"
                      },
                      "named": false,
                      "value": "WITH"
                    },
                    {
                      "type": "SYMBOL",
                      "name": "number"
                    }
                  ]
                },
                {
                  "type": "SEQ",
                  "members": [
                    {
                      "type": "ALIAS",
                      "content": {
                        "type": "PATTERN",
                        "value": "[iI][nN][cC][rR][eE][mM][eE][nN][tT]"
                      },
                      "named": false,
                      "value": "INCREMENT"
                    },
                    {
                      "type": "CHOICE",
                      "members": [
                        {
                          "type": "ALIAS",
                          "content": {
                            "type": "PATTERN",
                            "value": "[bB][yY]"
                          },
                          "named": false,
                          "value": "BY"
                        },
                        {
                          "type": "BLANK"
                        }
                      ]
                    },
                    {
                      "type": "SYMBOL",
                      "name": "number"
                    }
                  ]
                },
                {
                  "type": "SEQ",
                  "members": [
                    {
                      "type": "ALIAS",
                      "content": {
                        "type": "PATTERN",
                        "value": "[nN][oO]"
                      },
                      "named": false,
                      "value": "NO"
                    },
                    {
                      "type": "CHOICE",
                      "members": [
                        {
                          "type": "ALIAS",
                          "content": {
                            "type": "PATTERN",
                            "value": "[mM][iI][nN][vV][aA][lL][uU][eE]"
                          },
                          "named": false,
                          "value": "MINVALUE"
                        },
                        {
                          "type": "ALIAS",
                          "content": {
                            "type": "PATTERN",
                            "value": "[mM][aA][xX][vV][aA][lL][uU][eE]"
                          },
                          "named": false,
                          "value": "MAXVALUE"
                        }
                      ]
                    }
                  ]
                },
                {
                  "type": "SEQ",
                  "members": [
                    {
                      "type": "ALIAS",
                      "content": {
                        "type": "PATTERN",
                        "value": "[cC][aA][cC][hH][eE]"
                      },
                      "named": false,
                      "value": "CACHE"
                    },
                    {
                      "type": "SYMBOL",
                      "name": "number"
                    }
                  ]
                },
                {
                  "type": "SEQ",
                  "members": [
                    {
                      "type": "ALIAS",
                      "content": {
                        "type": "SEQ",
                        "members": [
                          {
                            "type": "PATTERN",
                            "value": "[oO][wW][nN][eE][dD]"
                          },
                          {
                            "type": "PATTERN",
                            "value": "[bB][yY]"
                          }
                        ]
                      },
                      "named": false,
                      "value": "OWNED_BY"
                    },
                    {
                      "type": "CHOICE",
                      "members": [
                        {
                          "type": "SYMBOL",
                          "name": "_identifier"
                        }
                      ]
                    }
                  ]
                }
              ]
            }
          }
        ]
      }
    },
    "pg_command": {
      "type": "SEQ",
      "members": [
        {
          "type": "PATTERN",
          "value": "\\\\[a-zA-Z]+"
        },
        {
          "type": "PATTERN",
          "value": ".*"
        }
      ]
    },
    "_compound_statement": {
      "type": "PREC_RIGHT",
      "value": 0,
      "content": {
        "type": "SEQ",
        "members": [
          {
            "type": "CHOICE",
            "members": [
              {
                "type": "SEQ",
                "members": [
                  {
                    "type": "FIELD",
                    "name": "begin_label",
                    "content": {
                      "type": "SYMBOL",
                      "name": "identifier"
                    }
                  },
                  {
                    "type": "STRING",
                    "value": ":"
                  }
                ]
              },
              {
                "type": "BLANK"
              }
            ]
          },
          {
            "type": "ALIAS",
            "content": {
              "type": "PATTERN",
              "value": "[bB][eE][gG][iI][nN]"
            },
            "named": false,
            "value": "BEGIN"
          },
          {
            "type": "CHOICE",
            "members": [
              {
                "type": "ALIAS",
                "content": {
                  "type": "PATTERN",
                  "value": "[aA][tT][oO][mM][iI][cC]"
                },
                "named": false,
                "value": "ATOMIC"
              },
              {
                "type": "BLANK"
              }
            ]
          },
          {
            "type": "REPEAT1",
            "content": {
              "type": "SYMBOL",
              "name": "_simple_statement"
            }
          },
          {
            "type": "ALIAS",
            "content": {
              "type": "PATTERN",
              "value": "[eE][nN][dD]"
            },
            "named": false,
            "value": "END"
          },
          {
            "type": "CHOICE",
            "members": [
              {
                "type": "FIELD",
                "name": "end_label",
                "content": {
                  "type": "SYMBOL",
                  "name": "identifier"
                }
              },
              {
                "type": "BLANK"
              }
            ]
          },
          {
            "type": "CHOICE",
            "members": [
              {
                "type": "STRING",
                "value": ";"
              },
              {
                "type": "BLANK"
              }
            ]
          }
        ]
      }
    },
    "return_statement": {
      "type": "SEQ",
      "members": [
        {
          "type": "ALIAS",
          "content": {
            "type": "PATTERN",
            "value": "[rR][eE][tT][uU][rR][nN]"
          },
          "named": false,
          "value": "RETURN"
        },
        {
          "type": "CHOICE",
          "members": [
            {
              "type": "SYMBOL",
              "name": "_expression"
            },
            {
              "type": "SYMBOL",
              "name": "select_statement"
            }
          ]
        }
      ]
    },
    "declare_statement": {
      "type": "SEQ",
      "members": [
        {
          "type": "ALIAS",
          "content": {
            "type": "PATTERN",
            "value": "[dD][eE][cC][lL][aA][rR][eE]"
          },
          "named": false,
          "value": "DECLARE"
        },
        {
          "type": "SYMBOL",
          "name": "identifier"
        },
        {
          "type": "SYMBOL",
          "name": "_type"
        },
        {
          "type": "CHOICE",
          "members": [
            {
              "type": "SYMBOL",
              "name": "default_clause"
            },
            {
              "type": "BLANK"
            }
          ]
        }
      ]
    },
    "create_function_statement": {
      "type": "PREC_RIGHT",
      "value": 0,
      "content": {
        "type": "SEQ",
        "members": [
          {
            "type": "CHOICE",
            "members": [
              {
                "type": "ALIAS",
                "content": {
                  "type": "SEQ",
                  "members": [
                    {
                      "type": "PATTERN",
                      "value": "[cC][rR][eE][aA][tT][eE]"
                    },
                    {
                      "type": "FIELD",
                      "name": "replace",
                      "content": {
                        "type": "CHOICE",
                        "members": [
                          {
                            "type": "PATTERN",
                            "value": "[oO][rR][  ][rR][eE][pP][lL][aA][cC][eE]"
                          },
                          {
                            "type": "BLANK"
                          }
                        ]
                      }
                    },
                    {
                      "type": "PATTERN",
                      "value": "[fF][uU][nN][cC][tT][iI][oO][nN]"
                    }
                  ]
                },
                "named": false,
                "value": "CREATE_OR_REPLACE_FUNCTION"
              },
              {
                "type": "ALIAS",
                "content": {
                  "type": "SEQ",
                  "members": [
                    {
                      "type": "PATTERN",
                      "value": "[cC][rR][eE][aA][tT][eE]"
                    },
                    {
                      "type": "FIELD",
                      "name": "replace",
                      "content": {
                        "type": "CHOICE",
                        "members": [
                          {
                            "type": "PATTERN",
                            "value": "[oO][rR][  ][rR][eE][pP][lL][aA][cC][eE]"
                          },
                          {
                            "type": "BLANK"
                          }
                        ]
                      }
                    },
                    {
                      "type": "PATTERN",
                      "value": "[pP][rR][oO][cC][eE][dD][uU][rR][eE]"
                    }
                  ]
                },
                "named": false,
                "value": "CREATE_OR_REPLACE_PROCEDURE"
              }
            ]
          },
          {
            "type": "SYMBOL",
            "name": "_identifier"
          },
          {
            "type": "SYMBOL",
            "name": "create_function_parameters"
          },
          {
            "type": "CHOICE",
            "members": [
              {
                "type": "SEQ",
                "members": [
                  {
                    "type": "ALIAS",
                    "content": {
                      "type": "PATTERN",
                      "value": "[rR][eE][tT][uU][rR][nN][sS]"
                    },
                    "named": false,
                    "value": "RETURNS"
                  },
                  {
                    "type": "SYMBOL",
                    "name": "_create_function_return_type"
                  }
                ]
              },
              {
                "type": "BLANK"
              }
            ]
          },
          {
            "type": "REPEAT",
            "content": {
              "type": "CHOICE",
              "members": [
                {
                  "type": "SYMBOL",
                  "name": "_function_language"
                },
                {
                  "type": "SEQ",
                  "members": [
                    {
                      "type": "ALIAS",
                      "content": {
                        "type": "SEQ",
                        "members": [
                          {
                            "type": "PATTERN",
                            "value": "[tT][rR][aA][nN][sS][fF][oO][rR][mM]"
                          },
                          {
                            "type": "PATTERN",
                            "value": "[fF][oO][rR]"
                          },
                          {
                            "type": "PATTERN",
                            "value": "[tT][yY][pP][eE]"
                          }
                        ]
                      },
                      "named": false,
                      "value": "TRANSFORM_FOR_TYPE"
                    },
                    {
                      "type": "SEQ",
                      "members": [
                        {
                          "type": "SYMBOL",
                          "name": "identifier"
                        },
                        {
                          "type": "REPEAT",
                          "content": {
                            "type": "SEQ",
                            "members": [
                              {
                                "type": "STRING",
                                "value": ","
                              },
                              {
                                "type": "SYMBOL",
                                "name": "identifier"
                              }
                            ]
                          }
                        }
                      ]
                    }
                  ]
                },
                {
                  "type": "ALIAS",
                  "content": {
                    "type": "PATTERN",
                    "value": "[wW][iI][nN][dD][oO][wW]"
                  },
                  "named": false,
                  "value": "WINDOW"
                },
                {
                  "type": "SEQ",
                  "members": [
                    {
                      "type": "CHOICE",
                      "members": [
                        {
                          "type": "ALIAS",
                          "content": {
                            "type": "PATTERN",
                            "value": "[nN][oO][tT]"
                          },
                          "named": false,
                          "value": "NOT"
                        },
                        {
                          "type": "BLANK"
                        }
                      ]
                    },
                    {
                      "type": "ALIAS",
                      "content": {
                        "type": "PATTERN",
                        "value": "[lL][eE][aA][kK][pP][rR][oO][oO][fF]"
                      },
                      "named": false,
                      "value": "LEAKPROOF"
                    }
                  ]
                },
                {
                  "type": "SEQ",
                  "members": [
                    {
                      "type": "ALIAS",
                      "content": {
                        "type": "PATTERN",
                        "value": "[cC][oO][sS][tT]"
                      },
                      "named": false,
                      "value": "COST"
                    },
                    {
                      "type": "SYMBOL",
                      "name": "number"
                    }
                  ]
                },
                {
                  "type": "SEQ",
                  "members": [
                    {
                      "type": "ALIAS",
                      "content": {
                        "type": "PATTERN",
                        "value": "[rR][oO][wW][sS]"
                      },
                      "named": false,
                      "value": "ROWS"
                    },
                    {
                      "type": "SYMBOL",
                      "name": "number"
                    }
                  ]
                },
                {
                  "type": "SEQ",
                  "members": [
                    {
                      "type": "ALIAS",
                      "content": {
                        "type": "PATTERN",
                        "value": "[sS][uU][pP][pP][oO][rR][tT]"
                      },
                      "named": false,
                      "value": "SUPPORT"
                    },
                    {
                      "type": "SYMBOL",
                      "name": "identifier"
                    }
                  ]
                },
                {
                  "type": "SYMBOL",
                  "name": "external_hint"
                },
                {
                  "type": "SYMBOL",
                  "name": "optimizer_hint"
                },
                {
                  "type": "SYMBOL",
                  "name": "parallel_hint"
                },
                {
                  "type": "SYMBOL",
                  "name": "null_hint"
                },
                {
                  "type": "SYMBOL",
                  "name": "deterministic_hint"
                },
                {
                  "type": "SYMBOL",
                  "name": "sql_hint"
                },
                {
                  "type": "SYMBOL",
                  "name": "sql_security_hint"
                },
                {
                  "type": "SYMBOL",
                  "name": "function_body"
                }
              ]
            }
          }
        ]
      }
    },
    "external_hint": {
      "type": "CHOICE",
      "members": [
        {
          "type": "SEQ",
          "members": [
            {
              "type": "CHOICE",
              "members": [
                {
                  "type": "ALIAS",
                  "content": {
                    "type": "PATTERN",
                    "value": "[eE][xX][tT][eE][rR][nN][aA][lL]"
                  },
                  "named": false,
                  "value": "EXTERNAL"
                },
                {
                  "type": "BLANK"
                }
              ]
            },
            {
              "type": "ALIAS",
              "content": {
                "type": "SEQ",
                "members": [
                  {
                    "type": "PATTERN",
                    "value": "[sS][eE][cC][uU][rR][iI][tT][yY]"
                  },
                  {
                    "type": "PATTERN",
                    "value": "[iI][nN][vV][oO][kK][eE][rR]"
                  }
                ]
              },
              "named": false,
              "value": "SECURITY_INVOKER"
            }
          ]
        },
        {
          "type": "SEQ",
          "members": [
            {
              "type": "CHOICE",
              "members": [
                {
                  "type": "ALIAS",
                  "content": {
                    "type": "PATTERN",
                    "value": "[eE][xX][tT][eE][rR][nN][aA][lL]"
                  },
                  "named": false,
                  "value": "EXTERNAL"
                },
                {
                  "type": "BLANK"
                }
              ]
            },
            {
              "type": "ALIAS",
              "content": {
                "type": "SEQ",
                "members": [
                  {
                    "type": "PATTERN",
                    "value": "[sS][eE][cC][uU][rR][iI][tT][yY]"
                  },
                  {
                    "type": "PATTERN",
                    "value": "[dD][eE][fF][iI][nN][eE][rR]"
                  }
                ]
              },
              "named": false,
              "value": "SECURITY_DEFINER"
            }
          ]
        }
      ]
    },
    "optimizer_hint": {
      "type": "CHOICE",
      "members": [
        {
          "type": "ALIAS",
          "content": {
            "type": "PATTERN",
            "value": "[vV][oO][lL][aA][tT][iI][lL][eE]"
          },
          "named": false,
          "value": "VOLATILE"
        },
        {
          "type": "ALIAS",
          "content": {
            "type": "PATTERN",
            "value": "[iI][mM][mM][uU][tT][aA][bB][lL][eE]"
          },
          "named": false,
          "value": "IMMUTABLE"
        },
        {
          "type": "ALIAS",
          "content": {
            "type": "PATTERN",
            "value": "[sS][tT][aA][bB][lL][eE]"
          },
          "named": false,
          "value": "STABLE"
        }
      ]
    },
    "parallel_hint": {
      "type": "SEQ",
      "members": [
        {
          "type": "ALIAS",
          "content": {
            "type": "PATTERN",
            "value": "[pP][aA][rR][aA][lL][lL][eE][lL]"
          },
          "named": false,
          "value": "PARALLEL"
        },
        {
          "type": "CHOICE",
          "members": [
            {
              "type": "ALIAS",
              "content": {
                "type": "PATTERN",
                "value": "[sS][aA][fF][eE]"
              },
              "named": false,
              "value": "SAFE"
            },
            {
              "type": "ALIAS",
              "content": {
                "type": "PATTERN",
                "value": "[uU][nN][sS][aA][fF][eE]"
              },
              "named": false,
              "value": "UNSAFE"
            },
            {
              "type": "ALIAS",
              "content": {
                "type": "PATTERN",
                "value": "[rR][eE][sS][tT][rR][iI][cC][tT][eE][dD]"
              },
              "named": false,
              "value": "RESTRICTED"
            }
          ]
        }
      ]
    },
    "null_hint": {
      "type": "CHOICE",
      "members": [
        {
          "type": "ALIAS",
          "content": {
            "type": "SEQ",
            "members": [
              {
                "type": "PATTERN",
                "value": "[cC][aA][lL][lL][eE][dD]"
              },
              {
                "type": "PATTERN",
                "value": "[oO][nN]"
              },
              {
                "type": "PATTERN",
                "value": "[nN][uU][lL][lL]"
              },
              {
                "type": "PATTERN",
                "value": "[iI][nN][pP][uU][tT]"
              }
            ]
          },
          "named": false,
          "value": "CALLED_ON_NULL_INPUT"
        },
        {
          "type": "ALIAS",
          "content": {
            "type": "SEQ",
            "members": [
              {
                "type": "PATTERN",
                "value": "[rR][eE][tT][uU][rR][nN][sS]"
              },
              {
                "type": "PATTERN",
                "value": "[nN][uU][lL][lL]"
              },
              {
                "type": "PATTERN",
                "value": "[oO][nN]"
              },
              {
                "type": "PATTERN",
                "value": "[nN][uU][lL][lL]"
              },
              {
                "type": "PATTERN",
                "value": "[iI][nN][pP][uU][tT]"
              }
            ]
          },
          "named": false,
          "value": "RETURNS_NULL_ON_NULL_INPUT"
        },
        {
          "type": "ALIAS",
          "content": {
            "type": "PATTERN",
            "value": "[sS][tT][rR][iI][cC][tT]"
          },
          "named": false,
          "value": "STRICT"
        }
      ]
    },
    "deterministic_hint": {
      "type": "SEQ",
      "members": [
        {
          "type": "CHOICE",
          "members": [
            {
              "type": "ALIAS",
              "content": {
                "type": "PATTERN",
                "value": "[nN][oO][tT]"
              },
              "named": false,
              "value": "NOT"
            },
            {
              "type": "BLANK"
            }
          ]
        },
        {
          "type": "ALIAS",
          "content": {
            "type": "PATTERN",
            "value": "[dD][eE][tT][eE][rR][mM][iI][nN][iI][sS][tT][iI][cC]"
          },
          "named": false,
          "value": "DETERMINISTIC"
        }
      ]
    },
    "sql_hint": {
      "type": "CHOICE",
      "members": [
        {
          "type": "ALIAS",
          "content": {
            "type": "SEQ",
            "members": [
              {
                "type": "PATTERN",
                "value": "[cC][oO][nN][tT][aA][iI][nN][sS]"
              },
              {
                "type": "PATTERN",
                "value": "[sS][qQ][lL]"
              }
            ]
          },
          "named": false,
          "value": "CONTAINS_SQL"
        },
        {
          "type": "ALIAS",
          "content": {
            "type": "SEQ",
            "members": [
              {
                "type": "PATTERN",
                "value": "[nN][oO]"
              },
              {
                "type": "PATTERN",
                "value": "[sS][qQ][lL]"
              }
            ]
          },
          "named": false,
          "value": "NO_SQL"
        },
        {
          "type": "ALIAS",
          "content": {
            "type": "SEQ",
            "members": [
              {
                "type": "PATTERN",
                "value": "[rR][eE][aA][dD][sS]"
              },
              {
                "type": "PATTERN",
                "value": "[sS][qQ][lL]"
              },
              {
                "type": "PATTERN",
                "value": "[dD][aA][tT][aA]"
              }
            ]
          },
          "named": false,
          "value": "READS_SQL_DATA"
        },
        {
          "type": "ALIAS",
          "content": {
            "type": "SEQ",
            "members": [
              {
                "type": "PATTERN",
                "value": "[mM][oO][dD][iI][fF][iI][eE][sS]"
              },
              {
                "type": "PATTERN",
                "value": "[sS][qQ][lL]"
              },
              {
                "type": "PATTERN",
                "value": "[dD][aA][tT][aA]"
              }
            ]
          },
          "named": false,
          "value": "MODIFIES_SQL_DATA"
        }
      ]
    },
    "sql_security_hint": {
      "type": "SEQ",
      "members": [
        {
          "type": "ALIAS",
          "content": {
            "type": "SEQ",
            "members": [
              {
                "type": "PATTERN",
                "value": "[sS][qQ][lL]"
              },
              {
                "type": "PATTERN",
                "value": "[sS][eE][cC][uU][rR][iI][tT][yY]"
              }
            ]
          },
          "named": false,
          "value": "SQL_SECURITY"
        },
        {
          "type": "CHOICE",
          "members": [
            {
              "type": "ALIAS",
              "content": {
                "type": "PATTERN",
                "value": "[dD][eE][fF][iI][nN][eE][rR]"
              },
              "named": false,
              "value": "DEFINER"
            },
            {
              "type": "ALIAS",
              "content": {
                "type": "PATTERN",
                "value": "[iI][nN][vV][oO][kK][eE][rR]"
              },
              "named": false,
              "value": "INVOKER"
            }
          ]
        }
      ]
    },
    "_function_language": {
      "type": "SEQ",
      "members": [
        {
          "type": "ALIAS",
          "content": {
            "type": "PATTERN",
            "value": "[lL][aA][nN][gG][uU][aA][gG][eE]"
          },
          "named": false,
          "value": "LANGUAGE"
        },
        {
          "type": "ALIAS",
          "content": {
            "type": "CHOICE",
            "members": [
              {
                "type": "PATTERN",
                "value": "[a-zA-Z]+"
              },
              {
                "type": "PATTERN",
                "value": "'[a-zA-Z]+'"
              }
            ]
          },
          "named": true,
          "value": "language"
        }
      ]
    },
    "_create_function_return_type": {
      "type": "PREC_RIGHT",
      "value": 0,
      "content": {
        "type": "CHOICE",
        "members": [
          {
            "type": "SYMBOL",
            "name": "setof"
          },
          {
            "type": "SYMBOL",
            "name": "_type"
          },
          {
            "type": "SYMBOL",
            "name": "constrained_type"
          }
        ]
      }
    },
    "setof": {
      "type": "PREC_RIGHT",
      "value": 0,
      "content": {
        "type": "SEQ",
        "members": [
          {
            "type": "ALIAS",
            "content": {
              "type": "PATTERN",
              "value": "[sS][eE][tT][oO][fF]"
            },
            "named": false,
            "value": "SETOF"
          },
          {
            "type": "CHOICE",
            "members": [
              {
                "type": "SYMBOL",
                "name": "_type"
              },
              {
                "type": "SYMBOL",
                "name": "constrained_type"
              }
            ]
          }
        ]
      }
    },
    "constrained_type": {
      "type": "SEQ",
      "members": [
        {
          "type": "SYMBOL",
          "name": "_type"
        },
        {
          "type": "SYMBOL",
          "name": "null_constraint"
        }
      ]
    },
    "create_function_parameter": {
      "type": "SEQ",
      "members": [
        {
          "type": "FIELD",
          "name": "argmode",
          "content": {
            "type": "CHOICE",
            "members": [
              {
                "type": "CHOICE",
                "members": [
                  {
                    "type": "ALIAS",
                    "content": {
                      "type": "PATTERN",
                      "value": "[iI][nN]"
                    },
                    "named": false,
                    "value": "IN"
                  },
                  {
                    "type": "ALIAS",
                    "content": {
                      "type": "PATTERN",
                      "value": "[oO][uU][tT]"
                    },
                    "named": false,
                    "value": "OUT"
                  },
                  {
                    "type": "ALIAS",
                    "content": {
                      "type": "PATTERN",
                      "value": "[iI][nN][oO][uU][tT]"
                    },
                    "named": false,
                    "value": "INOUT"
                  },
                  {
                    "type": "ALIAS",
                    "content": {
                      "type": "PATTERN",
                      "value": "[vV][aA][rR][iI][aA][dD][iI][cC]"
                    },
                    "named": false,
                    "value": "VARIADIC"
                  }
                ]
              },
              {
                "type": "BLANK"
              }
            ]
          }
        },
        {
          "type": "CHOICE",
          "members": [
            {
              "type": "SYMBOL",
              "name": "identifier"
            },
            {
              "type": "BLANK"
            }
          ]
        },
        {
          "type": "CHOICE",
          "members": [
            {
              "type": "SYMBOL",
              "name": "_type"
            },
            {
              "type": "SYMBOL",
              "name": "constrained_type"
            }
          ]
        },
        {
          "type": "CHOICE",
          "members": [
            {
              "type": "SEQ",
              "members": [
                {
                  "type": "STRING",
                  "value": "="
                },
                {
                  "type": "ALIAS",
                  "content": {
                    "type": "SYMBOL",
                    "name": "_expression"
                  },
                  "named": true,
                  "value": "default"
                }
              ]
            },
            {
              "type": "BLANK"
            }
          ]
        }
      ]
    },
    "create_function_parameters": {
      "type": "SEQ",
      "members": [
        {
          "type": "STRING",
          "value": "("
        },
        {
          "type": "CHOICE",
          "members": [
            {
              "type": "SEQ",
              "members": [
                {
                  "type": "SYMBOL",
                  "name": "create_function_parameter"
                },
                {
                  "type": "REPEAT",
                  "content": {
                    "type": "SEQ",
                    "members": [
                      {
                        "type": "STRING",
                        "value": ","
                      },
                      {
                        "type": "SYMBOL",
                        "name": "create_function_parameter"
                      }
                    ]
                  }
                }
              ]
            },
            {
              "type": "BLANK"
            }
          ]
        },
        {
          "type": "STRING",
          "value": ")"
        }
      ]
    },
    "function_body": {
      "type": "CHOICE",
      "members": [
        {
          "type": "SYMBOL",
          "name": "_simple_statement"
        },
        {
          "type": "SYMBOL",
          "name": "_compound_statement"
        },
        {
          "type": "SEQ",
          "members": [
            {
              "type": "ALIAS",
              "content": {
                "type": "PATTERN",
                "value": "[aA][sS]"
              },
              "named": false,
              "value": "AS"
            },
            {
              "type": "FIELD",
              "name": "script",
              "content": {
                "type": "SYMBOL",
                "name": "string"
              }
            }
          ]
        },
        {
          "type": "SEQ",
          "members": [
            {
              "type": "ALIAS",
              "content": {
                "type": "PATTERN",
                "value": "[aA][sS]"
              },
              "named": false,
              "value": "AS"
            },
            {
              "type": "FIELD",
              "name": "obj_file",
              "content": {
                "type": "SYMBOL",
                "name": "string"
              }
            },
            {
              "type": "FIELD",
              "name": "link_symbol",
              "content": {
                "type": "SYMBOL",
                "name": "string"
              }
            }
          ]
        }
      ]
    },
    "create_trigger_statement": {
      "type": "SEQ",
      "members": [
        {
          "type": "ALIAS",
          "content": {
            "type": "PATTERN",
            "value": "[cC][rR][eE][aA][tT][eE]"
          },
          "named": false,
          "value": "CREATE"
        },
        {
          "type": "CHOICE",
          "members": [
            {
              "type": "ALIAS",
              "content": {
                "type": "SEQ",
                "members": [
                  {
                    "type": "PATTERN",
                    "value": "[oO][rR]"
                  },
                  {
                    "type": "PATTERN",
                    "value": "[rR][eE][pP][lL][aA][cC][eE]"
                  }
                ]
              },
              "named": false,
              "value": "OR_REPLACE"
            },
            {
              "type": "BLANK"
            }
          ]
        },
        {
          "type": "CHOICE",
          "members": [
            {
              "type": "ALIAS",
              "content": {
                "type": "PATTERN",
                "value": "[cC][oO][nN][sS][tT][rR][aA][iI][nN][tT]"
              },
              "named": false,
              "value": "CONSTRAINT"
            },
            {
              "type": "BLANK"
            }
          ]
        },
        {
          "type": "ALIAS",
          "content": {
            "type": "PATTERN",
            "value": "[tT][rR][iI][gG][gG][eE][rR]"
          },
          "named": false,
          "value": "TRIGGER"
        },
        {
          "type": "CHOICE",
          "members": [
            {
              "type": "ALIAS",
              "content": {
                "type": "SEQ",
                "members": [
                  {
                    "type": "PATTERN",
                    "value": "[iI][fF]"
                  },
                  {
                    "type": "PATTERN",
                    "value": "[nN][oO][tT]"
                  },
                  {
                    "type": "PATTERN",
                    "value": "[eE][xX][iI][sS][tT][sS]"
                  }
                ]
              },
              "named": false,
              "value": "IF_NOT_EXISTS"
            },
            {
              "type": "BLANK"
            }
          ]
        },
        {
          "type": "FIELD",
          "name": "name",
          "content": {
            "type": "SYMBOL",
            "name": "identifier"
          }
        },
        {
          "type": "SYMBOL",
          "name": "trigger_time"
        },
        {
          "type": "SYMBOL",
          "name": "trigger_event"
        },
        {
          "type": "ALIAS",
          "content": {
            "type": "PATTERN",
            "value": "[oO][nN]"
          },
          "named": false,
          "value": "ON"
        },
        {
          "type": "FIELD",
          "name": "on_table",
          "content": {
            "type": "SYMBOL",
            "name": "_identifier"
          }
        },
        {
          "type": "CHOICE",
          "members": [
            {
              "type": "SYMBOL",
              "name": "trigger_reference"
            },
            {
              "type": "BLANK"
            }
          ]
        },
        {
          "type": "CHOICE",
          "members": [
            {
              "type": "SYMBOL",
              "name": "trigger_preferencing"
            },
            {
              "type": "BLANK"
            }
          ]
        },
        {
          "type": "CHOICE",
          "members": [
            {
              "type": "SEQ",
              "members": [
                {
                  "type": "ALIAS",
                  "content": {
                    "type": "PATTERN",
                    "value": "[fF][oO][rR]"
                  },
                  "named": false,
                  "value": "FOR"
                },
                {
                  "type": "CHOICE",
                  "members": [
                    {
                      "type": "ALIAS",
                      "content": {
                        "type": "PATTERN",
                        "value": "[eE][aA][cC][hH]"
                      },
                      "named": false,
                      "value": "EACH"
                    },
                    {
                      "type": "BLANK"
                    }
                  ]
                },
                {
                  "type": "CHOICE",
                  "members": [
                    {
                      "type": "ALIAS",
                      "content": {
                        "type": "PATTERN",
                        "value": "[rR][oO][wW]"
                      },
                      "named": false,
                      "value": "ROW"
                    },
                    {
                      "type": "ALIAS",
                      "content": {
                        "type": "PATTERN",
                        "value": "[sS][tT][aA][tT][eE][mM][eE][nN][tT]"
                      },
                      "named": false,
                      "value": "STATEMENT"
                    }
                  ]
                }
              ]
            },
            {
              "type": "BLANK"
            }
          ]
        },
        {
          "type": "CHOICE",
          "members": [
            {
              "type": "SYMBOL",
              "name": "trigger_condition"
            },
            {
              "type": "BLANK"
            }
          ]
        },
        {
          "type": "CHOICE",
          "members": [
            {
              "type": "SYMBOL",
              "name": "trigger_order"
            },
            {
              "type": "BLANK"
            }
          ]
        },
        {
          "type": "SYMBOL",
          "name": "trigger_body"
        }
      ]
    },
    "trigger_reference": {
      "type": "SEQ",
      "members": [
        {
          "type": "ALIAS",
          "content": {
            "type": "PATTERN",
            "value": "[fF][rR][oO][mM]"
          },
          "named": false,
          "value": "FROM"
        },
        {
          "type": "SYMBOL",
          "name": "_identifier"
        }
      ]
    },
    "trigger_preferencing": {
      "type": "SEQ",
      "members": [
        {
          "type": "ALIAS",
          "content": {
            "type": "PATTERN",
            "value": "[rR][eE][fF][eE][rR][eE][nN][cC][iI][nN][gG]"
          },
          "named": false,
          "value": "REFERENCING"
        },
        {
          "type": "REPEAT1",
          "content": {
            "type": "SEQ",
            "members": [
              {
                "type": "CHOICE",
                "members": [
                  {
                    "type": "ALIAS",
                    "content": {
                      "type": "PATTERN",
                      "value": "[nN][eE][wW]"
                    },
                    "named": false,
                    "value": "NEW"
                  },
                  {
                    "type": "ALIAS",
                    "content": {
                      "type": "PATTERN",
                      "value": "[oO][lL][dD]"
                    },
                    "named": false,
                    "value": "OLD"
                  }
                ]
              },
              {
                "type": "ALIAS",
                "content": {
                  "type": "PATTERN",
                  "value": "[tT][aA][bB][lL][eE]"
                },
                "named": false,
                "value": "TABLE"
              },
              {
                "type": "CHOICE",
                "members": [
                  {
                    "type": "ALIAS",
                    "content": {
                      "type": "PATTERN",
                      "value": "[aA][sS]"
                    },
                    "named": false,
                    "value": "AS"
                  },
                  {
                    "type": "BLANK"
                  }
                ]
              },
              {
                "type": "SYMBOL",
                "name": "identifier"
              }
            ]
          }
        }
      ]
    },
    "trigger_time": {
      "type": "CHOICE",
      "members": [
        {
          "type": "ALIAS",
          "content": {
            "type": "PATTERN",
            "value": "[bB][eE][fF][oO][rR][eE]"
          },
          "named": false,
          "value": "BEFORE"
        },
        {
          "type": "ALIAS",
          "content": {
            "type": "PATTERN",
            "value": "[aA][fF][tT][eE][rR]"
          },
          "named": false,
          "value": "AFTER"
        },
        {
          "type": "ALIAS",
          "content": {
            "type": "SEQ",
            "members": [
              {
                "type": "PATTERN",
                "value": "[iI][nN][sS][tT][eE][aA][dD]"
              },
              {
                "type": "PATTERN",
                "value": "[oO][fF]"
              }
            ]
          },
          "named": false,
          "value": "INSTEAD_OF"
        }
      ]
    },
    "trigger_event": {
      "type": "CHOICE",
      "members": [
        {
          "type": "ALIAS",
          "content": {
            "type": "PATTERN",
            "value": "[iI][nN][sS][eE][rR][tT]"
          },
          "named": false,
          "value": "INSERT"
        },
        {
          "type": "ALIAS",
          "content": {
            "type": "PATTERN",
            "value": "[dD][eE][lL][eE][tT][eE]"
          },
          "named": false,
          "value": "DELETE"
        },
        {
          "type": "ALIAS",
          "content": {
            "type": "PATTERN",
            "value": "[tT][rR][uU][nN][cC][aA][tT][eE]"
          },
          "named": false,
          "value": "TRUNCATE"
        },
        {
          "type": "SEQ",
          "members": [
            {
              "type": "ALIAS",
              "content": {
                "type": "PATTERN",
                "value": "[uU][pP][dD][aA][tT][eE]"
              },
              "named": false,
              "value": "UPDATE"
            },
            {
              "type": "CHOICE",
              "members": [
                {
                  "type": "SEQ",
                  "members": [
                    {
                      "type": "ALIAS",
                      "content": {
                        "type": "PATTERN",
                        "value": "[oO][fF]"
                      },
                      "named": false,
                      "value": "OF"
                    },
                    {
                      "type": "REPEAT1",
                      "content": {
                        "type": "SYMBOL",
                        "name": "_identifier"
                      }
                    }
                  ]
                },
                {
                  "type": "BLANK"
                }
              ]
            }
          ]
        }
      ]
    },
    "trigger_condition": {
      "type": "SEQ",
      "members": [
        {
          "type": "ALIAS",
          "content": {
            "type": "PATTERN",
            "value": "[wW][hH][eE][nN]"
          },
          "named": false,
          "value": "WHEN"
        },
        {
          "type": "SYMBOL",
          "name": "_expression"
        }
      ]
    },
    "trigger_order": {
      "type": "SEQ",
      "members": [
        {
          "type": "CHOICE",
          "members": [
            {
              "type": "ALIAS",
              "content": {
                "type": "PATTERN",
                "value": "[fF][oO][lL][lL][oO][wW][sS]"
              },
              "named": false,
              "value": "FOLLOWS"
            },
            {
              "type": "ALIAS",
              "content": {
                "type": "PATTERN",
                "value": "[pP][rR][eE][cC][eE][dD][eE][sS]"
              },
              "named": false,
              "value": "PRECEDES"
            }
          ]
        },
        {
          "type": "SYMBOL",
          "name": "_identifier"
        }
      ]
    },
    "trigger_body": {
      "type": "CHOICE",
      "members": [
        {
          "type": "SEQ",
          "members": [
            {
              "type": "ALIAS",
              "content": {
                "type": "PATTERN",
                "value": "[eE][xX][eE][cC][uU][tT][eE]"
              },
              "named": false,
              "value": "EXECUTE"
            },
            {
              "type": "CHOICE",
              "members": [
                {
                  "type": "ALIAS",
                  "content": {
                    "type": "PATTERN",
                    "value": "[fF][uU][nN][cC][tT][iI][oO][nN]"
                  },
                  "named": false,
                  "value": "FUNCTION"
                },
                {
                  "type": "ALIAS",
                  "content": {
                    "type": "PATTERN",
                    "value": "[pP][rR][oO][cC][eE][dD][uU][rR][eE]"
                  },
                  "named": false,
                  "value": "PROCEDURE"
                }
              ]
            },
            {
              "type": "SEQ",
              "members": [
                {
                  "type": "FIELD",
                  "name": "function",
                  "content": {
                    "type": "SYMBOL",
                    "name": "identifier"
                  }
                },
                {
                  "type": "STRING",
                  "value": "("
                },
                {
                  "type": "CHOICE",
                  "members": [
                    {
                      "type": "FIELD",
                      "name": "arguments",
                      "content": {
                        "type": "SEQ",
                        "members": [
                          {
                            "type": "SYMBOL",
                            "name": "string"
                          },
                          {
                            "type": "REPEAT",
                            "content": {
                              "type": "SEQ",
                              "members": [
                                {
                                  "type": "STRING",
                                  "value": ","
                                },
                                {
                                  "type": "SYMBOL",
                                  "name": "string"
                                }
                              ]
                            }
                          }
                        ]
                      }
                    },
                    {
                      "type": "BLANK"
                    }
                  ]
                },
                {
                  "type": "STRING",
                  "value": ")"
                }
              ]
            }
          ]
        },
        {
          "type": "SYMBOL",
          "name": "_simple_statement"
        },
        {
          "type": "SYMBOL",
          "name": "_compound_statement"
        }
      ]
    },
    "create_extension_statement": {
      "type": "PREC_RIGHT",
      "value": 0,
      "content": {
        "type": "SEQ",
        "members": [
          {
            "type": "ALIAS",
            "content": {
              "type": "SEQ",
              "members": [
                {
                  "type": "PATTERN",
                  "value": "[cC][rR][eE][aA][tT][eE]"
                },
                {
                  "type": "PATTERN",
                  "value": "[eE][xX][tT][eE][nN][sS][iI][oO][nN]"
                }
              ]
            },
            "named": false,
            "value": "CREATE_EXTENSION"
          },
          {
            "type": "CHOICE",
            "members": [
              {
                "type": "ALIAS",
                "content": {
                  "type": "SEQ",
                  "members": [
                    {
                      "type": "PATTERN",
                      "value": "[iI][fF]"
                    },
                    {
                      "type": "PATTERN",
                      "value": "[nN][oO][tT]"
                    },
                    {
                      "type": "PATTERN",
                      "value": "[eE][xX][iI][sS][tT][sS]"
                    }
                  ]
                },
                "named": false,
                "value": "IF_NOT_EXISTS"
              },
              {
                "type": "BLANK"
              }
            ]
          },
          {
            "type": "SYMBOL",
            "name": "_identifier"
          },
          {
            "type": "CHOICE",
            "members": [
              {
                "type": "ALIAS",
                "content": {
                  "type": "PATTERN",
                  "value": "[wW][iI][tT][hH]"
                },
                "named": false,
                "value": "WITH"
              },
              {
                "type": "BLANK"
              }
            ]
          },
          {
            "type": "REPEAT",
            "content": {
              "type": "CHOICE",
              "members": [
                {
                  "type": "SEQ",
                  "members": [
                    {
                      "type": "ALIAS",
                      "content": {
                        "type": "PATTERN",
                        "value": "[sS][cC][hH][eE][mM][aA]"
                      },
                      "named": false,
                      "value": "SCHEMA"
                    },
                    {
                      "type": "ALIAS",
                      "content": {
                        "type": "SYMBOL",
                        "name": "_identifier"
                      },
                      "named": true,
                      "value": "schema"
                    }
                  ]
                },
                {
                  "type": "SEQ",
                  "members": [
                    {
                      "type": "ALIAS",
                      "content": {
                        "type": "PATTERN",
                        "value": "[vV][eE][rR][sS][iI][oO][nN]"
                      },
                      "named": false,
                      "value": "VERSION"
                    },
                    {
                      "type": "ALIAS",
                      "content": {
                        "type": "SYMBOL",
                        "name": "string"
                      },
                      "named": true,
                      "value": "version"
                    }
                  ]
                },
                {
                  "type": "ALIAS",
                  "content": {
                    "type": "PATTERN",
                    "value": "[cC][aA][sS][cC][aA][dD][eE]"
                  },
                  "named": false,
                  "value": "CASCADE"
                }
              ]
            }
          }
        ]
      }
    },
    "create_role_statement": {
      "type": "PREC_RIGHT",
      "value": 0,
      "content": {
        "type": "SEQ",
        "members": [
          {
            "type": "ALIAS",
            "content": {
              "type": "SEQ",
              "members": [
                {
                  "type": "PATTERN",
                  "value": "[cC][rR][eE][aA][tT][eE]"
                },
                {
                  "type": "PATTERN",
                  "value": "[rR][oO][lL][eE]"
                }
              ]
            },
            "named": false,
            "value": "CREATE_ROLE"
          },
          {
            "type": "SYMBOL",
            "name": "_identifier"
          },
          {
            "type": "CHOICE",
            "members": [
              {
                "type": "ALIAS",
                "content": {
                  "type": "PATTERN",
                  "value": "[wW][iI][tT][hH]"
                },
                "named": false,
                "value": "WITH"
              },
              {
                "type": "BLANK"
              }
            ]
          },
          {
            "type": "CHOICE",
            "members": [
              {
                "type": "SYMBOL",
                "name": "_identifier"
              },
              {
                "type": "BLANK"
              }
            ]
          }
        ]
      }
    },
    "create_schema_statement": {
      "type": "SEQ",
      "members": [
        {
          "type": "ALIAS",
          "content": {
            "type": "SEQ",
            "members": [
              {
                "type": "PATTERN",
                "value": "[cC][rR][eE][aA][tT][eE]"
              },
              {
                "type": "PATTERN",
                "value": "[sS][cC][hH][eE][mM][aA]"
              }
            ]
          },
          "named": false,
          "value": "CREATE_SCHEMA"
        },
        {
          "type": "CHOICE",
          "members": [
            {
              "type": "ALIAS",
              "content": {
                "type": "SEQ",
                "members": [
                  {
                    "type": "PATTERN",
                    "value": "[iI][fF]"
                  },
                  {
                    "type": "PATTERN",
                    "value": "[nN][oO][tT]"
                  },
                  {
                    "type": "PATTERN",
                    "value": "[eE][xX][iI][sS][tT][sS]"
                  }
                ]
              },
              "named": false,
              "value": "IF_NOT_EXISTS"
            },
            {
              "type": "BLANK"
            }
          ]
        },
        {
          "type": "SYMBOL",
          "name": "_identifier"
        }
      ]
    },
    "drop_statement": {
      "type": "SEQ",
      "members": [
        {
          "type": "ALIAS",
          "content": {
            "type": "PATTERN",
            "value": "[dD][rR][oO][pP]"
          },
          "named": false,
          "value": "DROP"
        },
        {
          "type": "FIELD",
          "name": "kind",
          "content": {
            "type": "CHOICE",
            "members": [
              {
                "type": "ALIAS",
                "content": {
                  "type": "PATTERN",
                  "value": "[tT][aA][bB][lL][eE]"
                },
                "named": false,
                "value": "TABLE"
              },
              {
                "type": "ALIAS",
                "content": {
                  "type": "PATTERN",
                  "value": "[vV][iI][eE][wW]"
                },
                "named": false,
                "value": "VIEW"
              },
              {
                "type": "ALIAS",
                "content": {
                  "type": "PATTERN",
                  "value": "[iI][nN][dD][eE][xX]"
                },
                "named": false,
                "value": "INDEX"
              },
              {
                "type": "ALIAS",
                "content": {
                  "type": "PATTERN",
                  "value": "[eE][xX][tT][eE][nN][sS][iI][oO][nN]"
                },
                "named": false,
                "value": "EXTENSION"
              },
              {
                "type": "ALIAS",
                "content": {
                  "type": "PATTERN",
                  "value": "[tT][aA][bB][lL][eE][sS][pP][aA][cC][eE]"
                },
                "named": false,
                "value": "TABLESPACE"
              },
              {
                "type": "ALIAS",
                "content": {
                  "type": "SEQ",
                  "members": [
                    {
                      "type": "PATTERN",
                      "value": "[mM][aA][tT][eE][rR][iI][aA][lL][iI][zZ][eE][dD]"
                    },
                    {
                      "type": "PATTERN",
                      "value": "[vV][iI][eE][wW]"
                    }
                  ]
                },
                "named": false,
                "value": "MATERIALIZED_VIEW"
              }
            ]
          }
        },
        {
          "type": "CHOICE",
          "members": [
            {
              "type": "ALIAS",
              "content": {
                "type": "PATTERN",
                "value": "[cC][oO][nN][cC][uU][rR][rR][eE][nN][tT][lL][yY]"
              },
              "named": false,
              "value": "CONCURRENTLY"
            },
            {
              "type": "BLANK"
            }
          ]
        },
        {
          "type": "CHOICE",
          "members": [
            {
              "type": "ALIAS",
              "content": {
                "type": "SEQ",
                "members": [
                  {
                    "type": "PATTERN",
                    "value": "[iI][fF]"
                  },
                  {
                    "type": "PATTERN",
                    "value": "[eE][xX][iI][sS][tT][sS]"
                  }
                ]
              },
              "named": false,
              "value": "IF_EXISTS"
            },
            {
              "type": "BLANK"
            }
          ]
        },
        {
          "type": "FIELD",
          "name": "target",
          "content": {
            "type": "SEQ",
            "members": [
              {
                "type": "SYMBOL",
                "name": "_identifier"
              },
              {
                "type": "REPEAT",
                "content": {
                  "type": "SEQ",
                  "members": [
                    {
                      "type": "STRING",
                      "value": ","
                    },
                    {
                      "type": "SYMBOL",
                      "name": "_identifier"
                    }
                  ]
                }
              }
            ]
          }
        },
        {
          "type": "CHOICE",
          "members": [
            {
              "type": "CHOICE",
              "members": [
                {
                  "type": "ALIAS",
                  "content": {
                    "type": "PATTERN",
                    "value": "[cC][aA][sS][cC][aA][dD][eE]"
                  },
                  "named": false,
                  "value": "CASCADE"
                },
                {
                  "type": "ALIAS",
                  "content": {
                    "type": "PATTERN",
                    "value": "[rR][eE][sS][tT][rR][iI][cC][tT]"
                  },
                  "named": false,
                  "value": "RESTRICT"
                }
              ]
            },
            {
              "type": "BLANK"
            }
          ]
        }
      ]
    },
    "set_statement": {
      "type": "SEQ",
      "members": [
        {
          "type": "ALIAS",
          "content": {
            "type": "PATTERN",
            "value": "[sS][eE][tT]"
          },
          "named": false,
          "value": "SET"
        },
        {
          "type": "FIELD",
          "name": "scope",
          "content": {
            "type": "CHOICE",
            "members": [
              {
                "type": "CHOICE",
                "members": [
                  {
                    "type": "ALIAS",
                    "content": {
                      "type": "PATTERN",
                      "value": "[sS][eE][sS][sS][iI][oO][nN]"
                    },
                    "named": false,
                    "value": "SESSION"
                  },
                  {
                    "type": "ALIAS",
                    "content": {
                      "type": "PATTERN",
                      "value": "[lL][oO][cC][aA][lL]"
                    },
                    "named": false,
                    "value": "LOCAL"
                  }
                ]
              },
              {
                "type": "BLANK"
              }
            ]
          }
        },
        {
          "type": "SYMBOL",
          "name": "identifier"
        },
        {
          "type": "CHOICE",
          "members": [
            {
              "type": "STRING",
              "value": "="
            },
            {
              "type": "ALIAS",
              "content": {
                "type": "PATTERN",
                "value": "[tT][oO]"
              },
              "named": false,
              "value": "TO"
            }
          ]
        },
        {
          "type": "CHOICE",
          "members": [
            {
              "type": "SYMBOL",
              "name": "_expression"
            },
            {
              "type": "ALIAS",
              "content": {
                "type": "PATTERN",
                "value": "[dD][eE][fF][aA][uU][lL][tT]"
              },
              "named": false,
              "value": "DEFAULT"
            }
          ]
        }
      ]
    },
    "grant_statement": {
      "type": "PREC_RIGHT",
      "value": 0,
      "content": {
        "type": "SEQ",
        "members": [
          {
            "type": "ALIAS",
            "content": {
              "type": "PATTERN",
              "value": "[gG][rR][aA][nN][tT]"
            },
            "named": false,
            "value": "GRANT"
          },
          {
            "type": "CHOICE",
            "members": [
              {
                "type": "SEQ",
                "members": [
                  {
                    "type": "ALIAS",
                    "content": {
                      "type": "PATTERN",
                      "value": "[aA][lL][lL]"
                    },
                    "named": false,
                    "value": "ALL"
                  },
                  {
                    "type": "CHOICE",
                    "members": [
                      {
                        "type": "ALIAS",
                        "content": {
                          "type": "PATTERN",
                          "value": "[pP][rR][iI][vV][iI][lL][eE][gG][eE][sS]"
                        },
                        "named": false,
                        "value": "PRIVILEGES"
                      },
                      {
                        "type": "BLANK"
                      }
                    ]
                  }
                ]
              },
              {
                "type": "REPEAT",
                "content": {
                  "type": "CHOICE",
                  "members": [
                    {
                      "type": "ALIAS",
                      "content": {
                        "type": "PATTERN",
                        "value": "[sS][eE][lL][eE][cC][tT]"
                      },
                      "named": false,
                      "value": "SELECT"
                    },
                    {
                      "type": "ALIAS",
                      "content": {
                        "type": "PATTERN",
                        "value": "[iI][nN][sS][eE][rR][tT]"
                      },
                      "named": false,
                      "value": "INSERT"
                    },
                    {
                      "type": "ALIAS",
                      "content": {
                        "type": "PATTERN",
                        "value": "[uU][pP][dD][aA][tT][eE]"
                      },
                      "named": false,
                      "value": "UPDATE"
                    },
                    {
                      "type": "ALIAS",
                      "content": {
                        "type": "PATTERN",
                        "value": "[dD][eE][lL][eE][tT][eE]"
                      },
                      "named": false,
                      "value": "DELETE"
                    },
                    {
                      "type": "ALIAS",
                      "content": {
                        "type": "PATTERN",
                        "value": "[tT][rR][uU][nN][cC][aA][tT][eE]"
                      },
                      "named": false,
                      "value": "TRUNCATE"
                    },
                    {
                      "type": "ALIAS",
                      "content": {
                        "type": "PATTERN",
                        "value": "[rR][eE][fF][eE][rR][eE][nN][cC][eE][sS]"
                      },
                      "named": false,
                      "value": "REFERENCES"
                    },
                    {
                      "type": "ALIAS",
                      "content": {
                        "type": "PATTERN",
                        "value": "[tT][rR][iI][gG][gG][eE][rR]"
                      },
                      "named": false,
                      "value": "TRIGGER"
                    },
                    {
                      "type": "ALIAS",
                      "content": {
                        "type": "PATTERN",
                        "value": "[uU][sS][aA][gG][eE]"
                      },
                      "named": false,
                      "value": "USAGE"
                    }
                  ]
                }
              }
            ]
          },
          {
            "type": "ALIAS",
            "content": {
              "type": "PATTERN",
              "value": "[oO][nN]"
            },
            "named": false,
            "value": "ON"
          },
          {
            "type": "FIELD",
            "name": "type",
            "content": {
              "type": "CHOICE",
              "members": [
                {
                  "type": "CHOICE",
                  "members": [
                    {
                      "type": "ALIAS",
                      "content": {
                        "type": "PATTERN",
                        "value": "[sS][cC][hH][eE][mM][aA]"
                      },
                      "named": false,
                      "value": "SCHEMA"
                    },
                    {
                      "type": "ALIAS",
                      "content": {
                        "type": "PATTERN",
                        "value": "[dD][aA][tT][aA][bB][aA][sS][eE]"
                      },
                      "named": false,
                      "value": "DATABASE"
                    },
                    {
                      "type": "ALIAS",
                      "content": {
                        "type": "PATTERN",
                        "value": "[sS][eE][qQ][uU][eE][nN][cC][eE]"
                      },
                      "named": false,
                      "value": "SEQUENCE"
                    },
                    {
                      "type": "ALIAS",
                      "content": {
                        "type": "PATTERN",
                        "value": "[tT][aA][bB][lL][eE]"
                      },
                      "named": false,
                      "value": "TABLE"
                    }
                  ]
                },
                {
                  "type": "BLANK"
                }
              ]
            }
          },
          {
            "type": "SYMBOL",
            "name": "_identifier"
          },
          {
            "type": "ALIAS",
            "content": {
              "type": "PATTERN",
              "value": "[tT][oO]"
            },
            "named": false,
            "value": "TO"
          },
          {
            "type": "CHOICE",
            "members": [
              {
                "type": "SEQ",
                "members": [
                  {
                    "type": "CHOICE",
                    "members": [
                      {
                        "type": "ALIAS",
                        "content": {
                          "type": "PATTERN",
                          "value": "[gG][rR][oO][uU][pP]"
                        },
                        "named": false,
                        "value": "GROUP"
                      },
                      {
                        "type": "BLANK"
                      }
                    ]
                  },
                  {
                    "type": "SYMBOL",
                    "name": "identifier"
                  }
                ]
              },
              {
                "type": "ALIAS",
                "content": {
                  "type": "PATTERN",
                  "value": "[pP][uU][bB][lL][iI][cC]"
                },
                "named": false,
                "value": "PUBLIC"
              }
            ]
          },
          {
            "type": "CHOICE",
            "members": [
              {
                "type": "ALIAS",
                "content": {
                  "type": "SEQ",
                  "members": [
                    {
                      "type": "PATTERN",
                      "value": "[wW][iI][tT][hH]"
                    },
                    {
                      "type": "PATTERN",
                      "value": "[gG][rR][aA][nN][tT]"
                    },
                    {
                      "type": "PATTERN",
                      "value": "[oO][pP][tT][iI][oO][nN]"
                    }
                  ]
                },
                "named": false,
                "value": "WITH_GRANT_OPTION"
              },
              {
                "type": "BLANK"
              }
            ]
          }
        ]
      }
    },
    "create_domain_statement": {
      "type": "PREC_RIGHT",
      "value": 0,
      "content": {
        "type": "SEQ",
        "members": [
          {
            "type": "ALIAS",
            "content": {
              "type": "SEQ",
              "members": [
                {
                  "type": "PATTERN",
                  "value": "[cC][rR][eE][aA][tT][eE]"
                },
                {
                  "type": "PATTERN",
                  "value": "[dD][oO][mM][aA][iI][nN]"
                }
              ]
            },
            "named": false,
            "value": "CREATE_DOMAIN"
          },
          {
            "type": "SYMBOL",
            "name": "_identifier"
          },
          {
            "type": "CHOICE",
            "members": [
              {
                "type": "SEQ",
                "members": [
                  {
                    "type": "ALIAS",
                    "content": {
                      "type": "PATTERN",
                      "value": "[aA][sS]"
                    },
                    "named": false,
                    "value": "AS"
                  },
                  {
                    "type": "SYMBOL",
                    "name": "_type"
                  },
                  {
                    "type": "REPEAT",
                    "content": {
                      "type": "CHOICE",
                      "members": [
                        {
                          "type": "SYMBOL",
                          "name": "null_constraint"
                        },
                        {
                          "type": "SYMBOL",
                          "name": "check_constraint"
                        }
                      ]
                    }
                  }
                ]
              },
              {
                "type": "BLANK"
              }
            ]
          }
        ]
      }
    },
    "create_type_statement": {
      "type": "PREC_RIGHT",
      "value": 0,
      "content": {
        "type": "SEQ",
        "members": [
          {
            "type": "ALIAS",
            "content": {
              "type": "SEQ",
              "members": [
                {
                  "type": "PATTERN",
                  "value": "[cC][rR][eE][aA][tT][eE]"
                },
                {
                  "type": "PATTERN",
                  "value": "[tT][yY][pP][eE]"
                }
              ]
            },
            "named": false,
            "value": "CREATE_TYPE"
          },
          {
            "type": "FIELD",
            "name": "type_name",
            "content": {
              "type": "SYMBOL",
              "name": "_identifier"
            }
          },
          {
            "type": "CHOICE",
            "members": [
              {
                "type": "CHOICE",
                "members": [
                  {
                    "type": "SYMBOL",
                    "name": "type_spec_composite"
                  },
                  {
                    "type": "SYMBOL",
                    "name": "type_spec_enum"
                  },
                  {
                    "type": "SYMBOL",
                    "name": "type_spec_range"
                  },
                  {
                    "type": "SYMBOL",
                    "name": "type_spec_base"
                  }
                ]
              },
              {
                "type": "BLANK"
              }
            ]
          }
        ]
      }
    },
    "type_spec_composite": {
      "type": "SEQ",
      "members": [
        {
          "type": "ALIAS",
          "content": {
            "type": "PATTERN",
            "value": "[aA][sS]"
          },
          "named": false,
          "value": "AS"
        },
        {
          "type": "STRING",
          "value": "("
        },
        {
          "type": "SEQ",
          "members": [
            {
              "type": "SEQ",
              "members": [
                {
                  "type": "SYMBOL",
                  "name": "identifier"
                },
                {
                  "type": "CHOICE",
                  "members": [
                    {
                      "type": "SYMBOL",
                      "name": "_type"
                    },
                    {
                      "type": "SYMBOL",
                      "name": "constrained_type"
                    }
                  ]
                }
              ]
            },
            {
              "type": "REPEAT",
              "content": {
                "type": "SEQ",
                "members": [
                  {
                    "type": "STRING",
                    "value": ","
                  },
                  {
                    "type": "SEQ",
                    "members": [
                      {
                        "type": "SYMBOL",
                        "name": "identifier"
                      },
                      {
                        "type": "CHOICE",
                        "members": [
                          {
                            "type": "SYMBOL",
                            "name": "_type"
                          },
                          {
                            "type": "SYMBOL",
                            "name": "constrained_type"
                          }
                        ]
                      }
                    ]
                  }
                ]
              }
            }
          ]
        },
        {
          "type": "STRING",
          "value": ")"
        }
      ]
    },
    "type_spec_enum": {
      "type": "SEQ",
      "members": [
        {
          "type": "ALIAS",
          "content": {
            "type": "PATTERN",
            "value": "[aA][sS]"
          },
          "named": false,
          "value": "AS"
        },
        {
          "type": "ALIAS",
          "content": {
            "type": "PATTERN",
            "value": "[eE][nN][uU][mM]"
          },
          "named": false,
          "value": "ENUM"
        },
        {
          "type": "STRING",
          "value": "("
        },
        {
          "type": "CHOICE",
          "members": [
            {
              "type": "SEQ",
              "members": [
                {
                  "type": "SYMBOL",
                  "name": "string"
                },
                {
                  "type": "REPEAT",
                  "content": {
                    "type": "SEQ",
                    "members": [
                      {
                        "type": "STRING",
                        "value": ","
                      },
                      {
                        "type": "SYMBOL",
                        "name": "string"
                      }
                    ]
                  }
                }
              ]
            },
            {
              "type": "BLANK"
            }
          ]
        },
        {
          "type": "STRING",
          "value": ")"
        }
      ]
    },
    "type_spec_range": {
      "type": "SEQ",
      "members": [
        {
          "type": "ALIAS",
          "content": {
            "type": "PATTERN",
            "value": "[aA][sS]"
          },
          "named": false,
          "value": "AS"
        },
        {
          "type": "ALIAS",
          "content": {
            "type": "PATTERN",
            "value": "[rR][aA][nN][gG][eE]"
          },
          "named": false,
          "value": "RANGE"
        },
        {
          "type": "STRING",
          "value": "("
        },
        {
          "type": "CHOICE",
          "members": [
            {
              "type": "SEQ",
              "members": [
                {
                  "type": "CHOICE",
                  "members": [
                    {
                      "type": "ALIAS",
                      "content": {
                        "type": "SEQ",
                        "members": [
                          {
                            "type": "PATTERN",
                            "value": "[sS][uU][bB][tT][yY][pP][eE]"
                          },
                          {
                            "type": "STRING",
                            "value": "="
                          },
                          {
                            "type": "FIELD",
                            "name": "value",
                            "content": {
                              "type": "SYMBOL",
                              "name": "_identifier"
                            }
                          }
                        ]
                      },
                      "named": false,
                      "value": "subtype"
                    },
                    {
                      "type": "ALIAS",
                      "content": {
                        "type": "SEQ",
                        "members": [
                          {
                            "type": "PATTERN",
                            "value": "[sS][uU][bB][tT][yY][pP][eE][__][oO][pP][cC][lL][aA][sS][sS]"
                          },
                          {
                            "type": "STRING",
                            "value": "="
                          },
                          {
                            "type": "FIELD",
                            "name": "value",
                            "content": {
                              "type": "SYMBOL",
                              "name": "_identifier"
                            }
                          }
                        ]
                      },
                      "named": false,
                      "value": "subtype_opclass"
                    },
                    {
                      "type": "ALIAS",
                      "content": {
                        "type": "SEQ",
                        "members": [
                          {
                            "type": "PATTERN",
                            "value": "[cC][oO][lL][lL][aA][tT][iI][oO][nN]"
                          },
                          {
                            "type": "STRING",
                            "value": "="
                          },
                          {
                            "type": "FIELD",
                            "name": "value",
                            "content": {
                              "type": "SYMBOL",
                              "name": "_identifier"
                            }
                          }
                        ]
                      },
                      "named": false,
                      "value": "collation"
                    },
                    {
                      "type": "ALIAS",
                      "content": {
                        "type": "SEQ",
                        "members": [
                          {
                            "type": "PATTERN",
                            "value": "[cC][aA][nN][oO][nN][iI][cC][aA][lL]"
                          },
                          {
                            "type": "STRING",
                            "value": "="
                          },
                          {
                            "type": "FIELD",
                            "name": "value",
                            "content": {
                              "type": "SYMBOL",
                              "name": "_identifier"
                            }
                          }
                        ]
                      },
                      "named": false,
                      "value": "canonical"
                    },
                    {
                      "type": "ALIAS",
                      "content": {
                        "type": "SEQ",
                        "members": [
                          {
                            "type": "PATTERN",
                            "value": "[sS][uU][bB][tT][yY][pP][eE][__][dD][iI][fF][fF]"
                          },
                          {
                            "type": "STRING",
                            "value": "="
                          },
                          {
                            "type": "FIELD",
                            "name": "value",
                            "content": {
                              "type": "SYMBOL",
                              "name": "_identifier"
                            }
                          }
                        ]
                      },
                      "named": false,
                      "value": "subtype_diff"
                    },
                    {
                      "type": "ALIAS",
                      "content": {
                        "type": "SEQ",
                        "members": [
                          {
                            "type": "PATTERN",
                            "value": "[mM][uU][lL][tT][iI][rR][aA][nN][gG][eE][__][tT][yY][pP][eE][__][nN][aA][mM][eE]"
                          },
                          {
                            "type": "STRING",
                            "value": "="
                          },
                          {
                            "type": "FIELD",
                            "name": "value",
                            "content": {
                              "type": "SYMBOL",
                              "name": "_identifier"
                            }
                          }
                        ]
                      },
                      "named": false,
                      "value": "multirange_type_name"
                    }
                  ]
                },
                {
                  "type": "REPEAT",
                  "content": {
                    "type": "SEQ",
                    "members": [
                      {
                        "type": "STRING",
                        "value": ","
                      },
                      {
                        "type": "CHOICE",
                        "members": [
                          {
                            "type": "ALIAS",
                            "content": {
                              "type": "SEQ",
                              "members": [
                                {
                                  "type": "PATTERN",
                                  "value": "[sS][uU][bB][tT][yY][pP][eE]"
                                },
                                {
                                  "type": "STRING",
                                  "value": "="
                                },
                                {
                                  "type": "FIELD",
                                  "name": "value",
                                  "content": {
                                    "type": "SYMBOL",
                                    "name": "_identifier"
                                  }
                                }
                              ]
                            },
                            "named": false,
                            "value": "subtype"
                          },
                          {
                            "type": "ALIAS",
                            "content": {
                              "type": "SEQ",
                              "members": [
                                {
                                  "type": "PATTERN",
                                  "value": "[sS][uU][bB][tT][yY][pP][eE][__][oO][pP][cC][lL][aA][sS][sS]"
                                },
                                {
                                  "type": "STRING",
                                  "value": "="
                                },
                                {
                                  "type": "FIELD",
                                  "name": "value",
                                  "content": {
                                    "type": "SYMBOL",
                                    "name": "_identifier"
                                  }
                                }
                              ]
                            },
                            "named": false,
                            "value": "subtype_opclass"
                          },
                          {
                            "type": "ALIAS",
                            "content": {
                              "type": "SEQ",
                              "members": [
                                {
                                  "type": "PATTERN",
                                  "value": "[cC][oO][lL][lL][aA][tT][iI][oO][nN]"
                                },
                                {
                                  "type": "STRING",
                                  "value": "="
                                },
                                {
                                  "type": "FIELD",
                                  "name": "value",
                                  "content": {
                                    "type": "SYMBOL",
                                    "name": "_identifier"
                                  }
                                }
                              ]
                            },
                            "named": false,
                            "value": "collation"
                          },
                          {
                            "type": "ALIAS",
                            "content": {
                              "type": "SEQ",
                              "members": [
                                {
                                  "type": "PATTERN",
                                  "value": "[cC][aA][nN][oO][nN][iI][cC][aA][lL]"
                                },
                                {
                                  "type": "STRING",
                                  "value": "="
                                },
                                {
                                  "type": "FIELD",
                                  "name": "value",
                                  "content": {
                                    "type": "SYMBOL",
                                    "name": "_identifier"
                                  }
                                }
                              ]
                            },
                            "named": false,
                            "value": "canonical"
                          },
                          {
                            "type": "ALIAS",
                            "content": {
                              "type": "SEQ",
                              "members": [
                                {
                                  "type": "PATTERN",
                                  "value": "[sS][uU][bB][tT][yY][pP][eE][__][dD][iI][fF][fF]"
                                },
                                {
                                  "type": "STRING",
                                  "value": "="
                                },
                                {
                                  "type": "FIELD",
                                  "name": "value",
                                  "content": {
                                    "type": "SYMBOL",
                                    "name": "_identifier"
                                  }
                                }
                              ]
                            },
                            "named": false,
                            "value": "subtype_diff"
                          },
                          {
                            "type": "ALIAS",
                            "content": {
                              "type": "SEQ",
                              "members": [
                                {
                                  "type": "PATTERN",
                                  "value": "[mM][uU][lL][tT][iI][rR][aA][nN][gG][eE][__][tT][yY][pP][eE][__][nN][aA][mM][eE]"
                                },
                                {
                                  "type": "STRING",
                                  "value": "="
                                },
                                {
                                  "type": "FIELD",
                                  "name": "value",
                                  "content": {
                                    "type": "SYMBOL",
                                    "name": "_identifier"
                                  }
                                }
                              ]
                            },
                            "named": false,
                            "value": "multirange_type_name"
                          }
                        ]
                      }
                    ]
                  }
                }
              ]
            },
            {
              "type": "BLANK"
            }
          ]
        },
        {
          "type": "STRING",
          "value": ")"
        }
      ]
    },
    "type_spec_base": {
      "type": "SEQ",
      "members": [
        {
          "type": "STRING",
          "value": "("
        },
        {
          "type": "CHOICE",
          "members": [
            {
              "type": "SEQ",
              "members": [
                {
                  "type": "CHOICE",
                  "members": [
                    {
                      "type": "ALIAS",
                      "content": {
                        "type": "SEQ",
                        "members": [
                          {
                            "type": "PATTERN",
                            "value": "[iI][nN][pP][uU][tT]"
                          },
                          {
                            "type": "STRING",
                            "value": "="
                          },
                          {
                            "type": "FIELD",
                            "name": "value",
                            "content": {
                              "type": "SYMBOL",
                              "name": "_identifier"
                            }
                          }
                        ]
                      },
                      "named": false,
                      "value": "input"
                    },
                    {
                      "type": "ALIAS",
                      "content": {
                        "type": "SEQ",
                        "members": [
                          {
                            "type": "PATTERN",
                            "value": "[oO][uU][tT][pP][uU][tT]"
                          },
                          {
                            "type": "STRING",
                            "value": "="
                          },
                          {
                            "type": "FIELD",
                            "name": "value",
                            "content": {
                              "type": "SYMBOL",
                              "name": "_identifier"
                            }
                          }
                        ]
                      },
                      "named": false,
                      "value": "output"
                    },
                    {
                      "type": "ALIAS",
                      "content": {
                        "type": "SEQ",
                        "members": [
                          {
                            "type": "PATTERN",
                            "value": "[rR][eE][cC][eE][iI][vV][eE]"
                          },
                          {
                            "type": "STRING",
                            "value": "="
                          },
                          {
                            "type": "FIELD",
                            "name": "value",
                            "content": {
                              "type": "SYMBOL",
                              "name": "_identifier"
                            }
                          }
                        ]
                      },
                      "named": false,
                      "value": "receive"
                    },
                    {
                      "type": "ALIAS",
                      "content": {
                        "type": "SEQ",
                        "members": [
                          {
                            "type": "PATTERN",
                            "value": "[sS][eE][nN][dD]"
                          },
                          {
                            "type": "STRING",
                            "value": "="
                          },
                          {
                            "type": "FIELD",
                            "name": "value",
                            "content": {
                              "type": "SYMBOL",
                              "name": "_identifier"
                            }
                          }
                        ]
                      },
                      "named": false,
                      "value": "send"
                    },
                    {
                      "type": "ALIAS",
                      "content": {
                        "type": "SEQ",
                        "members": [
                          {
                            "type": "PATTERN",
                            "value": "[tT][yY][pP][mM][oO][dD][__][iI][nN]"
                          },
                          {
                            "type": "STRING",
                            "value": "="
                          },
                          {
                            "type": "FIELD",
                            "name": "value",
                            "content": {
                              "type": "SYMBOL",
                              "name": "_identifier"
                            }
                          }
                        ]
                      },
                      "named": false,
                      "value": "typmod_in"
                    },
                    {
                      "type": "ALIAS",
                      "content": {
                        "type": "SEQ",
                        "members": [
                          {
                            "type": "PATTERN",
                            "value": "[tT][yY][pP][mM][oO][dD][__][oO][uU][tT]"
                          },
                          {
                            "type": "STRING",
                            "value": "="
                          },
                          {
                            "type": "FIELD",
                            "name": "value",
                            "content": {
                              "type": "SYMBOL",
                              "name": "_identifier"
                            }
                          }
                        ]
                      },
                      "named": false,
                      "value": "typmod_out"
                    },
                    {
                      "type": "ALIAS",
                      "content": {
                        "type": "SEQ",
                        "members": [
                          {
                            "type": "PATTERN",
                            "value": "[aA][nN][aA][lL][yY][zZ][eE]"
                          },
                          {
                            "type": "STRING",
                            "value": "="
                          },
                          {
                            "type": "FIELD",
                            "name": "value",
                            "content": {
                              "type": "SYMBOL",
                              "name": "_identifier"
                            }
                          }
                        ]
                      },
                      "named": false,
                      "value": "analyze"
                    },
                    {
                      "type": "ALIAS",
                      "content": {
                        "type": "SEQ",
                        "members": [
                          {
                            "type": "PATTERN",
                            "value": "[sS][uU][bB][sS][cC][rR][iI][pP][tT]"
                          },
                          {
                            "type": "STRING",
                            "value": "="
                          },
                          {
                            "type": "FIELD",
                            "name": "value",
                            "content": {
                              "type": "SYMBOL",
                              "name": "_identifier"
                            }
                          }
                        ]
                      },
                      "named": false,
                      "value": "subscript"
                    },
                    {
                      "type": "ALIAS",
                      "content": {
                        "type": "SEQ",
                        "members": [
                          {
                            "type": "PATTERN",
                            "value": "[iI][nN][tT][eE][rR][nN][aA][lL][lL][eE][nN][gG][tT][hH]"
                          },
                          {
                            "type": "STRING",
                            "value": "="
                          },
                          {
                            "type": "FIELD",
                            "name": "value",
                            "content": {
                              "type": "CHOICE",
                              "members": [
                                {
                                  "type": "SYMBOL",
                                  "name": "number"
                                },
                                {
                                  "type": "ALIAS",
                                  "content": {
                                    "type": "PATTERN",
                                    "value": "[vV][aA][rR][iI][aA][bB][lL][eE]"
                                  },
                                  "named": false,
                                  "value": "VARIABLE"
                                }
                              ]
                            }
                          }
                        ]
                      },
                      "named": false,
                      "value": "internallength"
                    },
                    {
                      "type": "ALIAS",
                      "content": {
                        "type": "PATTERN",
                        "value": "[pP][aA][sS][sS][eE][dD][bB][yY][vV][aA][lL][uU][eE]"
                      },
                      "named": false,
                      "value": "passedbyvalue"
                    },
                    {
                      "type": "ALIAS",
                      "content": {
                        "type": "SEQ",
                        "members": [
                          {
                            "type": "PATTERN",
                            "value": "[aA][lL][iI][gG][nN][mM][eE][nN][tT]"
                          },
                          {
                            "type": "STRING",
                            "value": "="
                          },
                          {
                            "type": "FIELD",
                            "name": "value",
                            "content": {
                              "type": "SYMBOL",
                              "name": "_identifier"
                            }
                          }
                        ]
                      },
                      "named": false,
                      "value": "alignment"
                    },
                    {
                      "type": "ALIAS",
                      "content": {
                        "type": "SEQ",
                        "members": [
                          {
                            "type": "PATTERN",
                            "value": "[sS][tT][oO][rR][aA][gG][eE]"
                          },
                          {
                            "type": "STRING",
                            "value": "="
                          },
                          {
                            "type": "FIELD",
                            "name": "value",
                            "content": {
                              "type": "SYMBOL",
                              "name": "_identifier"
                            }
                          }
                        ]
                      },
                      "named": false,
                      "value": "storage"
                    },
                    {
                      "type": "ALIAS",
                      "content": {
                        "type": "SEQ",
                        "members": [
                          {
                            "type": "PATTERN",
                            "value": "[lL][iI][kK][eE]"
                          },
                          {
                            "type": "STRING",
                            "value": "="
                          },
                          {
                            "type": "FIELD",
                            "name": "value",
                            "content": {
                              "type": "SYMBOL",
                              "name": "_identifier"
                            }
                          }
                        ]
                      },
                      "named": false,
                      "value": "like"
                    },
                    {
                      "type": "ALIAS",
                      "content": {
                        "type": "SEQ",
                        "members": [
                          {
                            "type": "PATTERN",
                            "value": "[cC][aA][tT][eE][gG][oO][rR][yY]"
                          },
                          {
                            "type": "STRING",
                            "value": "="
                          },
                          {
                            "type": "FIELD",
                            "name": "value",
                            "content": {
                              "type": "SYMBOL",
                              "name": "string"
                            }
                          }
                        ]
                      },
                      "named": false,
                      "value": "category"
                    },
                    {
                      "type": "ALIAS",
                      "content": {
                        "type": "SEQ",
                        "members": [
                          {
                            "type": "PATTERN",
                            "value": "[pP][rR][eE][fF][eE][rR][rR][eE][dD]"
                          },
                          {
                            "type": "STRING",
                            "value": "="
                          },
                          {
                            "type": "FIELD",
                            "name": "value",
                            "content": {
                              "type": "SYMBOL",
                              "name": "string"
                            }
                          }
                        ]
                      },
                      "named": false,
                      "value": "preferred"
                    },
                    {
                      "type": "ALIAS",
                      "content": {
                        "type": "SEQ",
                        "members": [
                          {
                            "type": "PATTERN",
                            "value": "[dD][eE][fF][aA][uU][lL][tT]"
                          },
                          {
                            "type": "STRING",
                            "value": "="
                          },
                          {
                            "type": "FIELD",
                            "name": "value",
                            "content": {
                              "type": "SYMBOL",
                              "name": "_expression"
                            }
                          }
                        ]
                      },
                      "named": false,
                      "value": "default"
                    },
                    {
                      "type": "ALIAS",
                      "content": {
                        "type": "SEQ",
                        "members": [
                          {
                            "type": "PATTERN",
                            "value": "[eE][lL][eE][mM][eE][nN][tT]"
                          },
                          {
                            "type": "STRING",
                            "value": "="
                          },
                          {
                            "type": "FIELD",
                            "name": "value",
                            "content": {
                              "type": "SYMBOL",
                              "name": "_identifier"
                            }
                          }
                        ]
                      },
                      "named": false,
                      "value": "element"
                    },
                    {
                      "type": "ALIAS",
                      "content": {
                        "type": "SEQ",
                        "members": [
                          {
                            "type": "PATTERN",
                            "value": "[dD][eE][lL][iI][mM][iI][tT][eE][rR]"
                          },
                          {
                            "type": "STRING",
                            "value": "="
                          },
                          {
                            "type": "FIELD",
                            "name": "value",
                            "content": {
                              "type": "SYMBOL",
                              "name": "string"
                            }
                          }
                        ]
                      },
                      "named": false,
                      "value": "delimiter"
                    },
                    {
                      "type": "ALIAS",
                      "content": {
                        "type": "SEQ",
                        "members": [
                          {
                            "type": "PATTERN",
                            "value": "[cC][oO][lL][lL][aA][tT][aA][bB][lL][eE]"
                          },
                          {
                            "type": "STRING",
                            "value": "="
                          },
                          {
                            "type": "FIELD",
                            "name": "value",
                            "content": {
                              "type": "SYMBOL",
                              "name": "_identifier"
                            }
                          }
                        ]
                      },
                      "named": false,
                      "value": "collatable"
                    }
                  ]
                },
                {
                  "type": "REPEAT",
                  "content": {
                    "type": "SEQ",
                    "members": [
                      {
                        "type": "STRING",
                        "value": ","
                      },
                      {
                        "type": "CHOICE",
                        "members": [
                          {
                            "type": "ALIAS",
                            "content": {
                              "type": "SEQ",
                              "members": [
                                {
                                  "type": "PATTERN",
                                  "value": "[iI][nN][pP][uU][tT]"
                                },
                                {
                                  "type": "STRING",
                                  "value": "="
                                },
                                {
                                  "type": "FIELD",
                                  "name": "value",
                                  "content": {
                                    "type": "SYMBOL",
                                    "name": "_identifier"
                                  }
                                }
                              ]
                            },
                            "named": false,
                            "value": "input"
                          },
                          {
                            "type": "ALIAS",
                            "content": {
                              "type": "SEQ",
                              "members": [
                                {
                                  "type": "PATTERN",
                                  "value": "[oO][uU][tT][pP][uU][tT]"
                                },
                                {
                                  "type": "STRING",
                                  "value": "="
                                },
                                {
                                  "type": "FIELD",
                                  "name": "value",
                                  "content": {
                                    "type": "SYMBOL",
                                    "name": "_identifier"
                                  }
                                }
                              ]
                            },
                            "named": false,
                            "value": "output"
                          },
                          {
                            "type": "ALIAS",
                            "content": {
                              "type": "SEQ",
                              "members": [
                                {
                                  "type": "PATTERN",
                                  "value": "[rR][eE][cC][eE][iI][vV][eE]"
                                },
                                {
                                  "type": "STRING",
                                  "value": "="
                                },
                                {
                                  "type": "FIELD",
                                  "name": "value",
                                  "content": {
                                    "type": "SYMBOL",
                                    "name": "_identifier"
                                  }
                                }
                              ]
                            },
                            "named": false,
                            "value": "receive"
                          },
                          {
                            "type": "ALIAS",
                            "content": {
                              "type": "SEQ",
                              "members": [
                                {
                                  "type": "PATTERN",
                                  "value": "[sS][eE][nN][dD]"
                                },
                                {
                                  "type": "STRING",
                                  "value": "="
                                },
                                {
                                  "type": "FIELD",
                                  "name": "value",
                                  "content": {
                                    "type": "SYMBOL",
                                    "name": "_identifier"
                                  }
                                }
                              ]
                            },
                            "named": false,
                            "value": "send"
                          },
                          {
                            "type": "ALIAS",
                            "content": {
                              "type": "SEQ",
                              "members": [
                                {
                                  "type": "PATTERN",
                                  "value": "[tT][yY][pP][mM][oO][dD][__][iI][nN]"
                                },
                                {
                                  "type": "STRING",
                                  "value": "="
                                },
                                {
                                  "type": "FIELD",
                                  "name": "value",
                                  "content": {
                                    "type": "SYMBOL",
                                    "name": "_identifier"
                                  }
                                }
                              ]
                            },
                            "named": false,
                            "value": "typmod_in"
                          },
                          {
                            "type": "ALIAS",
                            "content": {
                              "type": "SEQ",
                              "members": [
                                {
                                  "type": "PATTERN",
                                  "value": "[tT][yY][pP][mM][oO][dD][__][oO][uU][tT]"
                                },
                                {
                                  "type": "STRING",
                                  "value": "="
                                },
                                {
                                  "type": "FIELD",
                                  "name": "value",
                                  "content": {
                                    "type": "SYMBOL",
                                    "name": "_identifier"
                                  }
                                }
                              ]
                            },
                            "named": false,
                            "value": "typmod_out"
                          },
                          {
                            "type": "ALIAS",
                            "content": {
                              "type": "SEQ",
                              "members": [
                                {
                                  "type": "PATTERN",
                                  "value": "[aA][nN][aA][lL][yY][zZ][eE]"
                                },
                                {
                                  "type": "STRING",
                                  "value": "="
                                },
                                {
                                  "type": "FIELD",
                                  "name": "value",
                                  "content": {
                                    "type": "SYMBOL",
                                    "name": "_identifier"
                                  }
                                }
                              ]
                            },
                            "named": false,
                            "value": "analyze"
                          },
                          {
                            "type": "ALIAS",
                            "content": {
                              "type": "SEQ",
                              "members": [
                                {
                                  "type": "PATTERN",
                                  "value": "[sS][uU][bB][sS][cC][rR][iI][pP][tT]"
                                },
                                {
                                  "type": "STRING",
                                  "value": "="
                                },
                                {
                                  "type": "FIELD",
                                  "name": "value",
                                  "content": {
                                    "type": "SYMBOL",
                                    "name": "_identifier"
                                  }
                                }
                              ]
                            },
                            "named": false,
                            "value": "subscript"
                          },
                          {
                            "type": "ALIAS",
                            "content": {
                              "type": "SEQ",
                              "members": [
                                {
                                  "type": "PATTERN",
                                  "value": "[iI][nN][tT][eE][rR][nN][aA][lL][lL][eE][nN][gG][tT][hH]"
                                },
                                {
                                  "type": "STRING",
                                  "value": "="
                                },
                                {
                                  "type": "FIELD",
                                  "name": "value",
                                  "content": {
                                    "type": "CHOICE",
                                    "members": [
                                      {
                                        "type": "SYMBOL",
                                        "name": "number"
                                      },
                                      {
                                        "type": "ALIAS",
                                        "content": {
                                          "type": "PATTERN",
                                          "value": "[vV][aA][rR][iI][aA][bB][lL][eE]"
                                        },
                                        "named": false,
                                        "value": "VARIABLE"
                                      }
                                    ]
                                  }
                                }
                              ]
                            },
                            "named": false,
                            "value": "internallength"
                          },
                          {
                            "type": "ALIAS",
                            "content": {
                              "type": "PATTERN",
                              "value": "[pP][aA][sS][sS][eE][dD][bB][yY][vV][aA][lL][uU][eE]"
                            },
                            "named": false,
                            "value": "passedbyvalue"
                          },
                          {
                            "type": "ALIAS",
                            "content": {
                              "type": "SEQ",
                              "members": [
                                {
                                  "type": "PATTERN",
                                  "value": "[aA][lL][iI][gG][nN][mM][eE][nN][tT]"
                                },
                                {
                                  "type": "STRING",
                                  "value": "="
                                },
                                {
                                  "type": "FIELD",
                                  "name": "value",
                                  "content": {
                                    "type": "SYMBOL",
                                    "name": "_identifier"
                                  }
                                }
                              ]
                            },
                            "named": false,
                            "value": "alignment"
                          },
                          {
                            "type": "ALIAS",
                            "content": {
                              "type": "SEQ",
                              "members": [
                                {
                                  "type": "PATTERN",
                                  "value": "[sS][tT][oO][rR][aA][gG][eE]"
                                },
                                {
                                  "type": "STRING",
                                  "value": "="
                                },
                                {
                                  "type": "FIELD",
                                  "name": "value",
                                  "content": {
                                    "type": "SYMBOL",
                                    "name": "_identifier"
                                  }
                                }
                              ]
                            },
                            "named": false,
                            "value": "storage"
                          },
                          {
                            "type": "ALIAS",
                            "content": {
                              "type": "SEQ",
                              "members": [
                                {
                                  "type": "PATTERN",
                                  "value": "[lL][iI][kK][eE]"
                                },
                                {
                                  "type": "STRING",
                                  "value": "="
                                },
                                {
                                  "type": "FIELD",
                                  "name": "value",
                                  "content": {
                                    "type": "SYMBOL",
                                    "name": "_identifier"
                                  }
                                }
                              ]
                            },
                            "named": false,
                            "value": "like"
                          },
                          {
                            "type": "ALIAS",
                            "content": {
                              "type": "SEQ",
                              "members": [
                                {
                                  "type": "PATTERN",
                                  "value": "[cC][aA][tT][eE][gG][oO][rR][yY]"
                                },
                                {
                                  "type": "STRING",
                                  "value": "="
                                },
                                {
                                  "type": "FIELD",
                                  "name": "value",
                                  "content": {
                                    "type": "SYMBOL",
                                    "name": "string"
                                  }
                                }
                              ]
                            },
                            "named": false,
                            "value": "category"
                          },
                          {
                            "type": "ALIAS",
                            "content": {
                              "type": "SEQ",
                              "members": [
                                {
                                  "type": "PATTERN",
                                  "value": "[pP][rR][eE][fF][eE][rR][rR][eE][dD]"
                                },
                                {
                                  "type": "STRING",
                                  "value": "="
                                },
                                {
                                  "type": "FIELD",
                                  "name": "value",
                                  "content": {
                                    "type": "SYMBOL",
                                    "name": "string"
                                  }
                                }
                              ]
                            },
                            "named": false,
                            "value": "preferred"
                          },
                          {
                            "type": "ALIAS",
                            "content": {
                              "type": "SEQ",
                              "members": [
                                {
                                  "type": "PATTERN",
                                  "value": "[dD][eE][fF][aA][uU][lL][tT]"
                                },
                                {
                                  "type": "STRING",
                                  "value": "="
                                },
                                {
                                  "type": "FIELD",
                                  "name": "value",
                                  "content": {
                                    "type": "SYMBOL",
                                    "name": "_expression"
                                  }
                                }
                              ]
                            },
                            "named": false,
                            "value": "default"
                          },
                          {
                            "type": "ALIAS",
                            "content": {
                              "type": "SEQ",
                              "members": [
                                {
                                  "type": "PATTERN",
                                  "value": "[eE][lL][eE][mM][eE][nN][tT]"
                                },
                                {
                                  "type": "STRING",
                                  "value": "="
                                },
                                {
                                  "type": "FIELD",
                                  "name": "value",
                                  "content": {
                                    "type": "SYMBOL",
                                    "name": "_identifier"
                                  }
                                }
                              ]
                            },
                            "named": false,
                            "value": "element"
                          },
                          {
                            "type": "ALIAS",
                            "content": {
                              "type": "SEQ",
                              "members": [
                                {
                                  "type": "PATTERN",
                                  "value": "[dD][eE][lL][iI][mM][iI][tT][eE][rR]"
                                },
                                {
                                  "type": "STRING",
                                  "value": "="
                                },
                                {
                                  "type": "FIELD",
                                  "name": "value",
                                  "content": {
                                    "type": "SYMBOL",
                                    "name": "string"
                                  }
                                }
                              ]
                            },
                            "named": false,
                            "value": "delimiter"
                          },
                          {
                            "type": "ALIAS",
                            "content": {
                              "type": "SEQ",
                              "members": [
                                {
                                  "type": "PATTERN",
                                  "value": "[cC][oO][lL][lL][aA][tT][aA][bB][lL][eE]"
                                },
                                {
                                  "type": "STRING",
                                  "value": "="
                                },
                                {
                                  "type": "FIELD",
                                  "name": "value",
                                  "content": {
                                    "type": "SYMBOL",
                                    "name": "_identifier"
                                  }
                                }
                              ]
                            },
                            "named": false,
                            "value": "collatable"
                          }
                        ]
                      }
                    ]
                  }
                }
              ]
            },
            {
              "type": "BLANK"
            }
          ]
        },
        {
          "type": "STRING",
          "value": ")"
        }
      ]
    },
    "create_index_with_clause": {
      "type": "SEQ",
      "members": [
        {
          "type": "ALIAS",
          "content": {
            "type": "PATTERN",
            "value": "[wW][iI][tT][hH]"
          },
          "named": false,
          "value": "WITH"
        },
        {
          "type": "STRING",
          "value": "("
        },
        {
          "type": "FIELD",
          "name": "storage_parameter",
          "content": {
            "type": "SYMBOL",
            "name": "identifier"
          }
        },
        {
          "type": "STRING",
          "value": "="
        },
        {
          "type": "SYMBOL",
          "name": "_expression"
        },
        {
          "type": "STRING",
          "value": ")"
        }
      ]
    },
    "create_index_include_clause": {
      "type": "SEQ",
      "members": [
        {
          "type": "ALIAS",
          "content": {
            "type": "PATTERN",
            "value": "[iI][nN][cC][lL][uU][dD][eE]"
          },
          "named": false,
          "value": "INCLUDE"
        },
        {
          "type": "STRING",
          "value": "("
        },
        {
          "type": "SEQ",
          "members": [
            {
              "type": "SYMBOL",
              "name": "identifier"
            },
            {
              "type": "REPEAT",
              "content": {
                "type": "SEQ",
                "members": [
                  {
                    "type": "STRING",
                    "value": ","
                  },
                  {
                    "type": "SYMBOL",
                    "name": "identifier"
                  }
                ]
              }
            }
          ]
        },
        {
          "type": "STRING",
          "value": ")"
        }
      ]
    },
    "create_index_statement": {
      "type": "PREC_RIGHT",
      "value": 0,
      "content": {
        "type": "SEQ",
        "members": [
          {
            "type": "ALIAS",
            "content": {
              "type": "PATTERN",
              "value": "[cC][rR][eE][aA][tT][eE]"
            },
            "named": false,
            "value": "CREATE"
          },
          {
            "type": "CHOICE",
            "members": [
              {
                "type": "SYMBOL",
                "name": "unique_constraint"
              },
              {
                "type": "BLANK"
              }
            ]
          },
          {
            "type": "ALIAS",
            "content": {
              "type": "PATTERN",
              "value": "[iI][nN][dD][eE][xX]"
            },
            "named": false,
            "value": "INDEX"
          },
          {
            "type": "CHOICE",
            "members": [
              {
                "type": "ALIAS",
                "content": {
                  "type": "PATTERN",
                  "value": "[cC][oO][nN][cC][uU][rR][rR][eE][nN][tT][lL][yY]"
                },
                "named": false,
                "value": "CONCURRENTLY"
              },
              {
                "type": "BLANK"
              }
            ]
          },
          {
            "type": "CHOICE",
            "members": [
              {
                "type": "SEQ",
                "members": [
                  {
                    "type": "CHOICE",
                    "members": [
                      {
                        "type": "ALIAS",
                        "content": {
                          "type": "SEQ",
                          "members": [
                            {
                              "type": "PATTERN",
                              "value": "[iI][fF]"
                            },
                            {
                              "type": "PATTERN",
                              "value": "[nN][oO][tT]"
                            },
                            {
                              "type": "PATTERN",
                              "value": "[eE][xX][iI][sS][tT][sS]"
                            }
                          ]
                        },
                        "named": false,
                        "value": "IF_NOT_EXISTS"
                      },
                      {
                        "type": "BLANK"
                      }
                    ]
                  },
                  {
                    "type": "FIELD",
                    "name": "name",
                    "content": {
                      "type": "SYMBOL",
                      "name": "identifier"
                    }
                  }
                ]
              },
              {
                "type": "BLANK"
              }
            ]
          },
          {
            "type": "ALIAS",
            "content": {
              "type": "PATTERN",
              "value": "[oO][nN]"
            },
            "named": false,
            "value": "ON"
          },
          {
            "type": "CHOICE",
            "members": [
              {
                "type": "ALIAS",
                "content": {
                  "type": "PATTERN",
                  "value": "[oO][nN][lL][yY]"
                },
                "named": false,
                "value": "ONLY"
              },
              {
                "type": "BLANK"
              }
            ]
          },
          {
            "type": "FIELD",
            "name": "table_name",
            "content": {
              "type": "SYMBOL",
              "name": "_identifier"
            }
          },
          {
            "type": "CHOICE",
            "members": [
              {
                "type": "SYMBOL",
                "name": "using_clause"
              },
              {
                "type": "BLANK"
              }
            ]
          },
          {
            "type": "SYMBOL",
            "name": "index_table_parameters"
          },
          {
            "type": "CHOICE",
            "members": [
              {
                "type": "SYMBOL",
                "name": "create_index_include_clause"
              },
              {
                "type": "BLANK"
              }
            ]
          },
          {
            "type": "CHOICE",
            "members": [
              {
                "type": "SYMBOL",
                "name": "create_index_with_clause"
              },
              {
                "type": "BLANK"
              }
            ]
          },
          {
            "type": "CHOICE",
            "members": [
              {
                "type": "SYMBOL",
                "name": "where_clause"
              },
              {
                "type": "BLANK"
              }
            ]
          }
        ]
      }
    },
    "table_column": {
      "type": "PREC_RIGHT",
      "value": 0,
      "content": {
        "type": "SEQ",
        "members": [
          {
            "type": "FIELD",
            "name": "name",
            "content": {
              "type": "SYMBOL",
              "name": "_identifier"
            }
          },
          {
            "type": "FIELD",
            "name": "type",
            "content": {
              "type": "SYMBOL",
              "name": "_type"
            }
          },
          {
            "type": "REPEAT",
            "content": {
              "type": "CHOICE",
              "members": [
                {
                  "type": "SYMBOL",
                  "name": "default_clause"
                },
                {
                  "type": "SYMBOL",
                  "name": "primary_key_constraint"
                },
                {
                  "type": "SYMBOL",
                  "name": "check_constraint"
                },
                {
                  "type": "SYMBOL",
                  "name": "references_constraint"
                },
                {
                  "type": "SYMBOL",
                  "name": "unique_constraint"
                },
                {
                  "type": "SYMBOL",
                  "name": "null_constraint"
                },
                {
                  "type": "SYMBOL",
                  "name": "named_constraint"
                },
                {
                  "type": "SYMBOL",
                  "name": "direction_constraint"
                },
                {
                  "type": "SYMBOL",
                  "name": "auto_increment_constraint"
                }
              ]
            }
          }
        ]
      }
    },
    "auto_increment_constraint": {
      "type": "ALIAS",
      "content": {
        "type": "PATTERN",
        "value": "[aA][uU][tT][oO][__][iI][nN][cC][rR][eE][mM][eE][nN][tT]"
      },
      "named": false,
      "value": "AUTO_INCREMENT"
    },
    "direction_constraint": {
      "type": "CHOICE",
      "members": [
        {
          "type": "ALIAS",
          "content": {
            "type": "PATTERN",
            "value": "[aA][sS][cC]"
          },
          "named": false,
          "value": "ASC"
        },
        {
          "type": "ALIAS",
          "content": {
            "type": "PATTERN",
            "value": "[dD][eE][sS][cC]"
          },
          "named": false,
          "value": "DESC"
        }
      ]
    },
    "named_constraint": {
      "type": "SEQ",
      "members": [
        {
          "type": "STRING",
          "value": "CONSTRAINT"
        },
        {
          "type": "SYMBOL",
          "name": "identifier"
        }
      ]
    },
    "_column_default_expression": {
      "type": "CHOICE",
      "members": [
        {
          "type": "SYMBOL",
          "name": "_parenthesized_expression"
        },
        {
          "type": "SYMBOL",
          "name": "string"
        },
        {
          "type": "SYMBOL",
          "name": "number"
        },
        {
          "type": "SYMBOL",
          "name": "identifier"
        },
        {
          "type": "SYMBOL",
          "name": "function_call"
        }
      ]
    },
    "default_clause": {
      "type": "SEQ",
      "members": [
        {
          "type": "ALIAS",
          "content": {
            "type": "PATTERN",
            "value": "[dD][eE][fF][aA][uU][lL][tT]"
          },
          "named": false,
          "value": "DEFAULT"
        },
        {
          "type": "CHOICE",
          "members": [
            {
              "type": "SYMBOL",
              "name": "_column_default_expression"
            },
            {
              "type": "SYMBOL",
              "name": "type_cast"
            }
          ]
        }
      ]
    },
    "table_parameters": {
      "type": "SEQ",
      "members": [
        {
          "type": "STRING",
          "value": "("
        },
        {
          "type": "CHOICE",
          "members": [
            {
              "type": "SEQ",
              "members": [
                {
                  "type": "CHOICE",
                  "members": [
                    {
                      "type": "SYMBOL",
                      "name": "table_column"
                    },
                    {
                      "type": "SYMBOL",
                      "name": "_table_constraint"
                    }
                  ]
                },
                {
                  "type": "REPEAT",
                  "content": {
                    "type": "SEQ",
                    "members": [
                      {
                        "type": "STRING",
                        "value": ","
                      },
                      {
                        "type": "CHOICE",
                        "members": [
                          {
                            "type": "SYMBOL",
                            "name": "table_column"
                          },
                          {
                            "type": "SYMBOL",
                            "name": "_table_constraint"
                          }
                        ]
                      }
                    ]
                  }
                }
              ]
            },
            {
              "type": "BLANK"
            }
          ]
        },
        {
          "type": "STRING",
          "value": ")"
        }
      ]
    },
    "mode": {
      "type": "CHOICE",
      "members": [
        {
          "type": "ALIAS",
          "content": {
            "type": "SEQ",
            "members": [
              {
                "type": "PATTERN",
                "value": "[nN][oO][tT]"
              },
              {
                "type": "PATTERN",
                "value": "[dD][eE][fF][eE][rR][rR][aA][bB][lL][eE]"
              }
            ]
          },
          "named": false,
          "value": "NOT_DEFERRABLE"
        },
        {
          "type": "ALIAS",
          "content": {
            "type": "PATTERN",
            "value": "[dD][eE][fF][eE][rR][rR][aA][bB][lL][eE]"
          },
          "named": false,
          "value": "DEFERRABLE"
        }
      ]
    },
    "initial_mode": {
      "type": "SEQ",
      "members": [
        {
          "type": "ALIAS",
          "content": {
            "type": "PATTERN",
            "value": "[iI][nN][iI][tT][iI][aA][lL][lL][yY]"
          },
          "named": false,
          "value": "INITIALLY"
        },
        {
          "type": "CHOICE",
          "members": [
            {
              "type": "ALIAS",
              "content": {
                "type": "PATTERN",
                "value": "[dD][eE][fF][eE][rR][rR][eE][dD]"
              },
              "named": false,
              "value": "DEFERRED"
            },
            {
              "type": "ALIAS",
              "content": {
                "type": "PATTERN",
                "value": "[iI][mM][mM][eE][dD][iI][aA][tT][eE]"
              },
              "named": false,
              "value": "IMMEDIATE"
            }
          ]
        }
      ]
    },
    "_table_constraint": {
      "type": "PREC_RIGHT",
      "value": 0,
      "content": {
        "type": "SEQ",
        "members": [
          {
            "type": "CHOICE",
            "members": [
              {
                "type": "SEQ",
                "members": [
                  {
                    "type": "ALIAS",
                    "content": {
                      "type": "PATTERN",
                      "value": "[cC][oO][nN][sS][tT][rR][aA][iI][nN][tT]"
                    },
                    "named": false,
                    "value": "CONSTRAINT"
                  },
                  {
                    "type": "FIELD",
                    "name": "name",
                    "content": {
                      "type": "SYMBOL",
                      "name": "_identifier"
                    }
                  }
                ]
              },
              {
                "type": "BLANK"
              }
            ]
          },
          {
            "type": "CHOICE",
            "members": [
              {
                "type": "ALIAS",
                "content": {
                  "type": "SYMBOL",
                  "name": "table_constraint_foreign_key"
                },
                "named": true,
                "value": "foreign_key"
              },
              {
                "type": "ALIAS",
                "content": {
                  "type": "SYMBOL",
                  "name": "table_constraint_unique"
                },
                "named": true,
                "value": "unique"
              },
              {
                "type": "ALIAS",
                "content": {
                  "type": "SYMBOL",
                  "name": "table_constraint_primary_key"
                },
                "named": true,
                "value": "primary_key"
              },
              {
                "type": "ALIAS",
                "content": {
                  "type": "SYMBOL",
                  "name": "table_constraint_check"
                },
                "named": true,
                "value": "check"
              },
              {
                "type": "ALIAS",
                "content": {
                  "type": "SYMBOL",
                  "name": "table_constraint_exclude"
                },
                "named": true,
                "value": "exclude"
              }
            ]
          },
          {
            "type": "CHOICE",
            "members": [
              {
                "type": "SYMBOL",
                "name": "mode"
              },
              {
                "type": "BLANK"
              }
            ]
          },
          {
            "type": "CHOICE",
            "members": [
              {
                "type": "SYMBOL",
                "name": "initial_mode"
              },
              {
                "type": "BLANK"
              }
            ]
          }
        ]
      }
    },
    "table_constraint_check": {
      "type": "SEQ",
      "members": [
        {
          "type": "ALIAS",
          "content": {
            "type": "PATTERN",
            "value": "[cC][hH][eE][cC][kK]"
          },
          "named": false,
          "value": "CHECK"
        },
        {
          "type": "SYMBOL",
          "name": "_expression"
        }
      ]
    },
    "op_class": {
      "type": "SYMBOL",
      "name": "_identifier"
    },
    "exclude_entry": {
      "type": "SEQ",
      "members": [
        {
          "type": "SYMBOL",
          "name": "_identifier"
        },
        {
          "type": "CHOICE",
          "members": [
            {
              "type": "SYMBOL",
              "name": "op_class"
            },
            {
              "type": "BLANK"
            }
          ]
        },
        {
          "type": "CHOICE",
          "members": [
            {
              "type": "SEQ",
              "members": [
                {
                  "type": "ALIAS",
                  "content": {
                    "type": "PATTERN",
                    "value": "[wW][iI][tT][hH]"
                  },
                  "named": false,
                  "value": "WITH"
                },
                {
                  "type": "SYMBOL",
                  "name": "binary_operator"
                }
              ]
            },
            {
              "type": "BLANK"
            }
          ]
        }
      ]
    },
    "table_constraint_exclude": {
      "type": "SEQ",
      "members": [
        {
          "type": "ALIAS",
          "content": {
            "type": "PATTERN",
            "value": "[eE][xX][cC][lL][uU][dD][eE]"
          },
          "named": false,
          "value": "EXCLUDE"
        },
        {
          "type": "CHOICE",
          "members": [
            {
              "type": "SEQ",
              "members": [
                {
                  "type": "ALIAS",
                  "content": {
                    "type": "PATTERN",
                    "value": "[uU][sS][iI][nN][gG]"
                  },
                  "named": false,
                  "value": "USING"
                },
                {
                  "type": "SYMBOL",
                  "name": "_identifier"
                }
              ]
            },
            {
              "type": "BLANK"
            }
          ]
        },
        {
          "type": "STRING",
          "value": "("
        },
        {
          "type": "SEQ",
          "members": [
            {
              "type": "SYMBOL",
              "name": "exclude_entry"
            },
            {
              "type": "REPEAT",
              "content": {
                "type": "SEQ",
                "members": [
                  {
                    "type": "STRING",
                    "value": ","
                  },
                  {
                    "type": "SYMBOL",
                    "name": "exclude_entry"
                  }
                ]
              }
            }
          ]
        },
        {
          "type": "STRING",
          "value": ")"
        }
      ]
    },
    "table_constraint_foreign_key": {
      "type": "SEQ",
      "members": [
        {
          "type": "ALIAS",
          "content": {
            "type": "SEQ",
            "members": [
              {
                "type": "PATTERN",
                "value": "[fF][oO][rR][eE][iI][gG][nN]"
              },
              {
                "type": "PATTERN",
                "value": "[kK][eE][yY]"
              }
            ]
          },
          "named": false,
          "value": "FOREIGN_KEY"
        },
        {
          "type": "STRING",
          "value": "("
        },
        {
          "type": "SEQ",
          "members": [
            {
              "type": "SYMBOL",
              "name": "identifier"
            },
            {
              "type": "REPEAT",
              "content": {
                "type": "SEQ",
                "members": [
                  {
                    "type": "STRING",
                    "value": ","
                  },
                  {
                    "type": "SYMBOL",
                    "name": "identifier"
                  }
                ]
              }
            }
          ]
        },
        {
          "type": "STRING",
          "value": ")"
        },
        {
          "type": "SYMBOL",
          "name": "references_constraint"
        }
      ]
    },
    "table_constraint_unique": {
      "type": "SEQ",
      "members": [
        {
          "type": "ALIAS",
          "content": {
            "type": "PATTERN",
            "value": "[uU][nN][iI][qQ][uU][eE]"
          },
          "named": false,
          "value": "UNIQUE"
        },
        {
          "type": "STRING",
          "value": "("
        },
        {
          "type": "SEQ",
          "members": [
            {
              "type": "SYMBOL",
              "name": "_identifier"
            },
            {
              "type": "REPEAT",
              "content": {
                "type": "SEQ",
                "members": [
                  {
                    "type": "STRING",
                    "value": ","
                  },
                  {
                    "type": "SYMBOL",
                    "name": "_identifier"
                  }
                ]
              }
            }
          ]
        },
        {
          "type": "STRING",
          "value": ")"
        }
      ]
    },
    "table_constraint_primary_key": {
      "type": "SEQ",
      "members": [
        {
          "type": "ALIAS",
          "content": {
            "type": "SEQ",
            "members": [
              {
                "type": "PATTERN",
                "value": "[pP][rR][iI][mM][aA][rR][yY]"
              },
              {
                "type": "PATTERN",
                "value": "[kK][eE][yY]"
              }
            ]
          },
          "named": false,
          "value": "PRIMARY_KEY"
        },
        {
          "type": "STRING",
          "value": "("
        },
        {
          "type": "SEQ",
          "members": [
            {
              "type": "SYMBOL",
              "name": "_identifier"
            },
            {
              "type": "REPEAT",
              "content": {
                "type": "SEQ",
                "members": [
                  {
                    "type": "STRING",
                    "value": ","
                  },
                  {
                    "type": "SYMBOL",
                    "name": "_identifier"
                  }
                ]
              }
            }
          ]
        },
        {
          "type": "STRING",
          "value": ")"
        }
      ]
    },
    "primary_key_constraint": {
      "type": "ALIAS",
      "content": {
        "type": "SEQ",
        "members": [
          {
            "type": "PATTERN",
            "value": "[pP][rR][iI][mM][aA][rR][yY]"
          },
          {
            "type": "PATTERN",
            "value": "[kK][eE][yY]"
          }
        ]
      },
      "named": false,
      "value": "PRIMARY_KEY"
    },
    "create_table_statement": {
      "type": "SEQ",
      "members": [
        {
          "type": "ALIAS",
          "content": {
            "type": "PATTERN",
            "value": "[cC][rR][eE][aA][tT][eE]"
          },
          "named": false,
          "value": "CREATE"
        },
        {
          "type": "CHOICE",
          "members": [
            {
              "type": "CHOICE",
              "members": [
                {
                  "type": "ALIAS",
                  "content": {
                    "type": "PATTERN",
                    "value": "[tT][eE][mM][pP][oO][rR][aA][rR][yY]"
                  },
                  "named": false,
                  "value": "TEMPORARY"
                },
                {
                  "type": "ALIAS",
                  "content": {
                    "type": "PATTERN",
                    "value": "[tT][eE][mM][pP]"
                  },
                  "named": false,
                  "value": "TEMP"
                }
              ]
            },
            {
              "type": "BLANK"
            }
          ]
        },
        {
          "type": "ALIAS",
          "content": {
            "type": "PATTERN",
            "value": "[tT][aA][bB][lL][eE]"
          },
          "named": false,
          "value": "TABLE"
        },
        {
          "type": "CHOICE",
          "members": [
            {
              "type": "ALIAS",
              "content": {
                "type": "SEQ",
                "members": [
                  {
                    "type": "PATTERN",
                    "value": "[iI][fF]"
                  },
                  {
                    "type": "PATTERN",
                    "value": "[nN][oO][tT]"
                  },
                  {
                    "type": "PATTERN",
                    "value": "[eE][xX][iI][sS][tT][sS]"
                  }
                ]
              },
              "named": false,
              "value": "IF_NOT_EXISTS"
            },
            {
              "type": "BLANK"
            }
          ]
        },
        {
          "type": "SYMBOL",
          "name": "_identifier"
        },
        {
          "type": "CHOICE",
          "members": [
            {
              "type": "SEQ",
              "members": [
                {
                  "type": "ALIAS",
                  "content": {
                    "type": "PATTERN",
                    "value": "[aA][sS]"
                  },
                  "named": false,
                  "value": "AS"
                },
                {
                  "type": "SYMBOL",
                  "name": "select_statement"
                }
              ]
            },
            {
              "type": "SYMBOL",
              "name": "table_parameters"
            }
          ]
        },
        {
          "type": "CHOICE",
          "members": [
            {
              "type": "ALIAS",
              "content": {
                "type": "SEQ",
                "members": [
                  {
                    "type": "PATTERN",
                    "value": "[wW][iI][tT][hH][oO][uU][tT]"
                  },
                  {
                    "type": "PATTERN",
                    "value": "[oO][iI][dD][sS]"
                  }
                ]
              },
              "named": false,
              "value": "WITHOUT_OIDS"
            },
            {
              "type": "BLANK"
            }
          ]
        }
      ]
    },
    "using_clause": {
      "type": "SEQ",
      "members": [
        {
          "type": "ALIAS",
          "content": {
            "type": "PATTERN",
            "value": "[uU][sS][iI][nN][gG]"
          },
          "named": false,
          "value": "USING"
        },
        {
          "type": "FIELD",
          "name": "method",
          "content": {
            "type": "SYMBOL",
            "name": "identifier"
          }
        }
      ]
    },
    "index_table_parameters": {
      "type": "SEQ",
      "members": [
        {
          "type": "STRING",
          "value": "("
        },
        {
          "type": "SEQ",
          "members": [
            {
              "type": "SEQ",
              "members": [
                {
                  "type": "CHOICE",
                  "members": [
                    {
                      "type": "SYMBOL",
                      "name": "_expression"
                    },
                    {
                      "type": "SYMBOL",
                      "name": "ordered_expression"
                    }
                  ]
                },
                {
                  "type": "CHOICE",
                  "members": [
                    {
                      "type": "SYMBOL",
                      "name": "op_class"
                    },
                    {
                      "type": "BLANK"
                    }
                  ]
                }
              ]
            },
            {
              "type": "REPEAT",
              "content": {
                "type": "SEQ",
                "members": [
                  {
                    "type": "STRING",
                    "value": ","
                  },
                  {
                    "type": "SEQ",
                    "members": [
                      {
                        "type": "CHOICE",
                        "members": [
                          {
                            "type": "SYMBOL",
                            "name": "_expression"
                          },
                          {
                            "type": "SYMBOL",
                            "name": "ordered_expression"
                          }
                        ]
                      },
                      {
                        "type": "CHOICE",
                        "members": [
                          {
                            "type": "SYMBOL",
                            "name": "op_class"
                          },
                          {
                            "type": "BLANK"
                          }
                        ]
                      }
                    ]
                  }
                ]
              }
            }
          ]
        },
        {
          "type": "STRING",
          "value": ")"
        }
      ]
    },
    "create_view_statement": {
      "type": "PREC_RIGHT",
      "value": 0,
      "content": {
        "type": "SEQ",
        "members": [
          {
            "type": "ALIAS",
            "content": {
              "type": "PATTERN",
              "value": "[cC][rR][eE][aA][tT][eE]"
            },
            "named": false,
            "value": "CREATE"
          },
          {
            "type": "CHOICE",
            "members": [
              {
                "type": "PATTERN",
                "value": "[oO][rR][  ][rR][eE][pP][lL][aA][cC][eE]"
              },
              {
                "type": "BLANK"
              }
            ]
          },
          {
            "type": "CHOICE",
            "members": [
              {
                "type": "CHOICE",
                "members": [
                  {
                    "type": "ALIAS",
                    "content": {
                      "type": "PATTERN",
                      "value": "[tT][eE][mM][pP][oO][rR][aA][rR][yY]"
                    },
                    "named": false,
                    "value": "TEMPORARY"
                  },
                  {
                    "type": "ALIAS",
                    "content": {
                      "type": "PATTERN",
                      "value": "[tT][eE][mM][pP]"
                    },
                    "named": false,
                    "value": "TEMP"
                  }
                ]
              },
              {
                "type": "BLANK"
              }
            ]
          },
          {
            "type": "ALIAS",
            "content": {
              "type": "PATTERN",
              "value": "[vV][iI][eE][wW]"
            },
            "named": false,
            "value": "VIEW"
          },
          {
            "type": "SYMBOL",
            "name": "_identifier"
          },
          {
            "type": "CHOICE",
            "members": [
              {
                "type": "SYMBOL",
                "name": "view_columns"
              },
              {
                "type": "BLANK"
              }
            ]
          },
          {
            "type": "CHOICE",
            "members": [
              {
                "type": "SYMBOL",
                "name": "view_options"
              },
              {
                "type": "BLANK"
              }
            ]
          },
          {
            "type": "SYMBOL",
            "name": "view_body"
          },
          {
            "type": "CHOICE",
            "members": [
              {
                "type": "SYMBOL",
                "name": "view_check_option"
              },
              {
                "type": "BLANK"
              }
            ]
          }
        ]
      }
    },
    "view_columns": {
      "type": "SEQ",
      "members": [
        {
          "type": "STRING",
          "value": "("
        },
        {
          "type": "SEQ",
          "members": [
            {
              "type": "SYMBOL",
              "name": "_identifier"
            },
            {
              "type": "REPEAT",
              "content": {
                "type": "SEQ",
                "members": [
                  {
                    "type": "STRING",
                    "value": ","
                  },
                  {
                    "type": "SYMBOL",
                    "name": "_identifier"
                  }
                ]
              }
            }
          ]
        },
        {
          "type": "STRING",
          "value": ")"
        }
      ]
    },
    "view_option": {
      "type": "CHOICE",
      "members": [
        {
          "type": "SYMBOL",
          "name": "_identifier"
        },
        {
          "type": "SYMBOL",
          "name": "assigment_expression"
        }
      ]
    },
    "view_options": {
      "type": "SEQ",
      "members": [
        {
          "type": "ALIAS",
          "content": {
            "type": "PATTERN",
            "value": "[wW][iI][tT][hH]"
          },
          "named": false,
          "value": "WITH"
        },
        {
          "type": "STRING",
          "value": "("
        },
        {
          "type": "SEQ",
          "members": [
            {
              "type": "SYMBOL",
              "name": "view_option"
            },
            {
              "type": "REPEAT",
              "content": {
                "type": "SEQ",
                "members": [
                  {
                    "type": "STRING",
                    "value": ","
                  },
                  {
                    "type": "SYMBOL",
                    "name": "view_option"
                  }
                ]
              }
            }
          ]
        },
        {
          "type": "STRING",
          "value": ")"
        }
      ]
    },
    "view_check_option": {
      "type": "SEQ",
      "members": [
        {
          "type": "ALIAS",
          "content": {
            "type": "PATTERN",
            "value": "[wW][iI][tT][hH]"
          },
          "named": false,
          "value": "WITH"
        },
        {
          "type": "CHOICE",
          "members": [
            {
              "type": "CHOICE",
              "members": [
                {
                  "type": "ALIAS",
                  "content": {
                    "type": "PATTERN",
                    "value": "[cC][aA][sS][cC][aA][dD][eE][dD]"
                  },
                  "named": false,
                  "value": "CASCADED"
                },
                {
                  "type": "ALIAS",
                  "content": {
                    "type": "PATTERN",
                    "value": "[lL][oO][cC][aA][lL]"
                  },
                  "named": false,
                  "value": "LOCAL"
                }
              ]
            },
            {
              "type": "BLANK"
            }
          ]
        },
        {
          "type": "ALIAS",
          "content": {
            "type": "SEQ",
            "members": [
              {
                "type": "PATTERN",
                "value": "[cC][hH][eE][cC][kK]"
              },
              {
                "type": "PATTERN",
                "value": "[oO][pP][tT][iI][oO][nN]"
              }
            ]
          },
          "named": false,
          "value": "CHECK_OPTION"
        }
      ]
    },
    "view_body": {
      "type": "SEQ",
      "members": [
        {
          "type": "ALIAS",
          "content": {
            "type": "PATTERN",
            "value": "[aA][sS]"
          },
          "named": false,
          "value": "AS"
        },
        {
          "type": "CHOICE",
          "members": [
            {
              "type": "SYMBOL",
              "name": "select_statement"
            },
            {
              "type": "SYMBOL",
              "name": "select_subexpression"
            },
            {
              "type": "SYMBOL",
              "name": "values_clause"
            }
          ]
        }
      ]
    },
    "create_materialized_view_statement": {
      "type": "PREC_RIGHT",
      "value": 0,
      "content": {
        "type": "SEQ",
        "members": [
          {
            "type": "ALIAS",
            "content": {
              "type": "SEQ",
              "members": [
                {
                  "type": "PATTERN",
                  "value": "[cC][rR][eE][aA][tT][eE]"
                },
                {
                  "type": "PATTERN",
                  "value": "[mM][aA][tT][eE][rR][iI][aA][lL][iI][zZ][eE][dD]"
                },
                {
                  "type": "PATTERN",
                  "value": "[vV][iI][eE][wW]"
                }
              ]
            },
            "named": false,
            "value": "CREATE_MATERIALIZED_VIEW"
          },
          {
            "type": "CHOICE",
            "members": [
              {
                "type": "ALIAS",
                "content": {
                  "type": "SEQ",
                  "members": [
                    {
                      "type": "PATTERN",
                      "value": "[iI][fF]"
                    },
                    {
                      "type": "PATTERN",
                      "value": "[nN][oO][tT]"
                    },
                    {
                      "type": "PATTERN",
                      "value": "[eE][xX][iI][sS][tT][sS]"
                    }
                  ]
                },
                "named": false,
                "value": "IF_NOT_EXISTS"
              },
              {
                "type": "BLANK"
              }
            ]
          },
          {
            "type": "SYMBOL",
            "name": "_identifier"
          },
          {
            "type": "CHOICE",
            "members": [
              {
                "type": "SYMBOL",
                "name": "view_columns"
              },
              {
                "type": "BLANK"
              }
            ]
          },
          {
            "type": "CHOICE",
            "members": [
              {
                "type": "SYMBOL",
                "name": "using_clause"
              },
              {
                "type": "BLANK"
              }
            ]
          },
          {
            "type": "CHOICE",
            "members": [
              {
                "type": "SYMBOL",
                "name": "view_options"
              },
              {
                "type": "BLANK"
              }
            ]
          },
          {
            "type": "CHOICE",
            "members": [
              {
                "type": "SYMBOL",
                "name": "tablespace_hint"
              },
              {
                "type": "BLANK"
              }
            ]
          },
          {
            "type": "SYMBOL",
            "name": "view_body"
          },
          {
            "type": "CHOICE",
            "members": [
              {
                "type": "SYMBOL",
                "name": "data_hint"
              },
              {
                "type": "BLANK"
              }
            ]
          }
        ]
      }
    },
    "tablespace_hint": {
      "type": "SEQ",
      "members": [
        {
          "type": "ALIAS",
          "content": {
            "type": "PATTERN",
            "value": "[tT][aA][bB][lL][eE][sS][pP][aA][cC][eE]"
          },
          "named": false,
          "value": "TABLESPACE"
        },
        {
          "type": "SYMBOL",
          "name": "_identifier"
        }
      ]
    },
    "data_hint": {
      "type": "SEQ",
      "members": [
        {
          "type": "ALIAS",
          "content": {
            "type": "PATTERN",
            "value": "[wW][iI][tT][hH]"
          },
          "named": false,
          "value": "WITH"
        },
        {
          "type": "CHOICE",
          "members": [
            {
              "type": "ALIAS",
              "content": {
                "type": "PATTERN",
                "value": "[nN][oO]"
              },
              "named": false,
              "value": "NO"
            },
            {
              "type": "BLANK"
            }
          ]
        },
        {
          "type": "ALIAS",
          "content": {
            "type": "PATTERN",
            "value": "[dD][aA][tT][aA]"
          },
          "named": false,
          "value": "DATA"
        }
      ]
    },
    "_select_statement": {
      "type": "SEQ",
      "members": [
        {
          "type": "SYMBOL",
          "name": "select_clause"
        },
        {
          "type": "CHOICE",
          "members": [
            {
              "type": "SYMBOL",
              "name": "from_clause"
            },
            {
              "type": "BLANK"
            }
          ]
        },
        {
          "type": "CHOICE",
          "members": [
            {
              "type": "REPEAT",
              "content": {
                "type": "SYMBOL",
                "name": "join_clause"
              }
            },
            {
              "type": "BLANK"
            }
          ]
        },
        {
          "type": "CHOICE",
          "members": [
            {
              "type": "SYMBOL",
              "name": "where_clause"
            },
            {
              "type": "BLANK"
            }
          ]
        },
        {
          "type": "CHOICE",
          "members": [
            {
              "type": "SYMBOL",
              "name": "group_by_clause"
            },
            {
              "type": "BLANK"
            }
          ]
        },
        {
          "type": "CHOICE",
          "members": [
            {
              "type": "SYMBOL",
              "name": "order_by_clause"
            },
            {
              "type": "BLANK"
            }
          ]
        },
        {
          "type": "CHOICE",
          "members": [
            {
              "type": "SYMBOL",
              "name": "limit_clause"
            },
            {
              "type": "BLANK"
            }
          ]
        },
        {
          "type": "CHOICE",
          "members": [
            {
              "type": "SYMBOL",
              "name": "offset_clause"
            },
            {
              "type": "BLANK"
            }
          ]
        }
      ]
    },
    "group_by_clause_body": {
      "type": "SEQ",
      "members": [
        {
          "type": "SYMBOL",
          "name": "_expression"
        },
        {
          "type": "REPEAT",
          "content": {
            "type": "SEQ",
            "members": [
              {
                "type": "STRING",
                "value": ","
              },
              {
                "type": "SYMBOL",
                "name": "_expression"
              }
            ]
          }
        }
      ]
    },
    "group_by_clause": {
      "type": "SEQ",
      "members": [
        {
          "type": "ALIAS",
          "content": {
            "type": "SEQ",
            "members": [
              {
                "type": "PATTERN",
                "value": "[gG][rR][oO][uU][pP]"
              },
              {
                "type": "PATTERN",
                "value": "[bB][yY]"
              }
            ]
          },
          "named": false,
          "value": "GROUP_BY"
        },
        {
          "type": "SYMBOL",
          "name": "group_by_clause_body"
        }
      ]
    },
    "order_expression": {
      "type": "SEQ",
      "members": [
        {
          "type": "SYMBOL",
          "name": "_expression"
        },
        {
          "type": "CHOICE",
          "members": [
            {
              "type": "ALIAS",
              "content": {
                "type": "CHOICE",
                "members": [
                  {
                    "type": "ALIAS",
                    "content": {
                      "type": "PATTERN",
                      "value": "[aA][sS][cC]"
                    },
                    "named": false,
                    "value": "ASC"
                  },
                  {
                    "type": "ALIAS",
                    "content": {
                      "type": "PATTERN",
                      "value": "[dD][eE][sS][cC]"
                    },
                    "named": false,
                    "value": "DESC"
                  }
                ]
              },
              "named": true,
              "value": "order"
            },
            {
              "type": "BLANK"
            }
          ]
        },
        {
          "type": "CHOICE",
          "members": [
            {
              "type": "ALIAS",
              "content": {
                "type": "SEQ",
                "members": [
                  {
                    "type": "ALIAS",
                    "content": {
                      "type": "PATTERN",
                      "value": "[nN][uU][lL][lL][sS]"
                    },
                    "named": false,
                    "value": "NULLS"
                  },
                  {
                    "type": "CHOICE",
                    "members": [
                      {
                        "type": "ALIAS",
                        "content": {
                          "type": "PATTERN",
                          "value": "[fF][iI][rR][sS][tT]"
                        },
                        "named": false,
                        "value": "FIRST"
                      },
                      {
                        "type": "ALIAS",
                        "content": {
                          "type": "PATTERN",
                          "value": "[lL][aA][sS][tT]"
                        },
                        "named": false,
                        "value": "LAST"
                      }
                    ]
                  }
                ]
              },
              "named": true,
              "value": "nulls_order"
            },
            {
              "type": "BLANK"
            }
          ]
        }
      ]
    },
    "order_by_clause": {
      "type": "SEQ",
      "members": [
        {
          "type": "ALIAS",
          "content": {
            "type": "SEQ",
            "members": [
              {
                "type": "PATTERN",
                "value": "[oO][rR][dD][eE][rR]"
              },
              {
                "type": "PATTERN",
                "value": "[bB][yY]"
              }
            ]
          },
          "named": false,
          "value": "ORDER_BY"
        },
        {
          "type": "SEQ",
          "members": [
            {
              "type": "SYMBOL",
              "name": "order_expression"
            },
            {
              "type": "REPEAT",
              "content": {
                "type": "SEQ",
                "members": [
                  {
                    "type": "STRING",
                    "value": ","
                  },
                  {
                    "type": "SYMBOL",
                    "name": "order_expression"
                  }
                ]
              }
<<<<<<< HEAD
            },
            {
              "type": "BLANK"
            }
          ]
        }
      ]
    },
    "limit_clause": {
      "type": "SEQ",
      "members": [
        {
          "type": "ALIAS",
          "content": {
            "type": "PATTERN",
            "value": "[lL][iI][mM][iI][tT]"
          },
          "named": false,
          "value": "LIMIT"
        },
        {
          "type": "CHOICE",
          "members": [
            {
              "type": "SYMBOL",
              "name": "number"
            },
            {
              "type": "ALIAS",
              "content": {
                "type": "PATTERN",
                "value": "[aA][lL][lL]"
              },
              "named": false,
              "value": "ALL"
            }
          ]
        },
        {
          "type": "CHOICE",
          "members": [
            {
              "type": "SEQ",
              "members": [
                {
                  "type": "STRING",
                  "value": ","
                },
                {
                  "type": "SYMBOL",
                  "name": "number"
                }
              ]
            },
            {
              "type": "BLANK"
            }
          ]
        }
      ]
    },
    "offset_clause": {
      "type": "PREC_RIGHT",
      "value": 0,
      "content": {
        "type": "SEQ",
        "members": [
          {
            "type": "ALIAS",
            "content": {
              "type": "PATTERN",
              "value": "[oO][fF][fF][sS][eE][tT]"
            },
            "named": false,
            "value": "OFFSET"
          },
          {
            "type": "SYMBOL",
            "name": "number"
          },
          {
            "type": "CHOICE",
            "members": [
              {
                "type": "CHOICE",
                "members": [
                  {
                    "type": "ALIAS",
                    "content": {
                      "type": "PATTERN",
                      "value": "[rR][oO][wW]"
                    },
                    "named": false,
                    "value": "ROW"
                  },
                  {
                    "type": "ALIAS",
                    "content": {
                      "type": "PATTERN",
                      "value": "[rR][oO][wW][sS]"
                    },
                    "named": false,
                    "value": "ROWS"
                  }
                ]
              },
              {
                "type": "BLANK"
              }
            ]
          }
        ]
      }
=======
            }
          ]
        }
      ]
>>>>>>> c6c3f1bc
    },
    "fetch_clause": {
      "type": "SEQ",
      "members": [
        {
          "type": "ALIAS",
          "content": {
            "type": "PATTERN",
            "value": "[fF][eE][tT][cC][hH]"
          },
          "named": false,
          "value": "FETCH"
        },
        {
          "type": "CHOICE",
          "members": [
            {
              "type": "ALIAS",
              "content": {
                "type": "PATTERN",
                "value": "[fF][iI][rR][sS][tT]"
              },
              "named": false,
              "value": "FIRST"
            },
            {
              "type": "ALIAS",
              "content": {
                "type": "PATTERN",
                "value": "[nN][eE][xX][tT]"
              },
              "named": false,
              "value": "NEXT"
            }
          ]
        },
        {
          "type": "CHOICE",
          "members": [
            {
              "type": "SYMBOL",
              "name": "number"
            },
            {
              "type": "BLANK"
            }
          ]
        },
        {
          "type": "CHOICE",
          "members": [
            {
              "type": "ALIAS",
              "content": {
                "type": "PATTERN",
                "value": "[rR][oO][wW]"
              },
              "named": false,
              "value": "ROW"
            },
            {
              "type": "ALIAS",
              "content": {
                "type": "PATTERN",
                "value": "[rR][oO][wW][sS]"
              },
              "named": false,
              "value": "ROWS"
            }
          ]
        },
        {
          "type": "ALIAS",
          "content": {
            "type": "PATTERN",
            "value": "[oO][nN][lL][yY]"
          },
          "named": false,
          "value": "ONLY"
        }
      ]
    },
    "where_clause": {
      "type": "SEQ",
      "members": [
        {
          "type": "ALIAS",
          "content": {
            "type": "PATTERN",
            "value": "[wW][hH][eE][rR][eE]"
          },
          "named": false,
          "value": "WHERE"
        },
        {
          "type": "SYMBOL",
          "name": "_expression"
        }
      ]
    },
    "_aliased_expression": {
      "type": "SEQ",
      "members": [
        {
          "type": "SYMBOL",
          "name": "_expression"
        },
        {
          "type": "CHOICE",
          "members": [
            {
              "type": "ALIAS",
              "content": {
                "type": "PATTERN",
                "value": "[aA][sS]"
              },
              "named": false,
              "value": "AS"
            },
            {
              "type": "BLANK"
            }
          ]
        },
        {
          "type": "SYMBOL",
          "name": "identifier"
        }
      ]
    },
    "_aliasable_expression": {
      "type": "PREC_RIGHT",
      "value": 0,
      "content": {
        "type": "CHOICE",
        "members": [
          {
            "type": "SYMBOL",
            "name": "_expression"
          },
          {
            "type": "ALIAS",
            "content": {
              "type": "SYMBOL",
              "name": "_aliased_expression"
            },
            "named": true,
            "value": "alias"
          }
        ]
      }
    },
    "select_clause_body": {
      "type": "SEQ",
      "members": [
        {
          "type": "SEQ",
          "members": [
            {
              "type": "SYMBOL",
              "name": "_aliasable_expression"
            },
            {
              "type": "CHOICE",
              "members": [
                {
                  "type": "SEQ",
                  "members": [
                    {
                      "type": "ALIAS",
                      "content": {
                        "type": "PATTERN",
                        "value": "[iI][nN][tT][oO]"
                      },
                      "named": false,
                      "value": "INTO"
                    },
                    {
                      "type": "FIELD",
                      "name": "into",
                      "content": {
                        "type": "SYMBOL",
                        "name": "identifier"
                      }
                    }
                  ]
                },
                {
                  "type": "BLANK"
                }
              ]
            }
          ]
        },
        {
          "type": "REPEAT",
          "content": {
            "type": "SEQ",
            "members": [
              {
                "type": "STRING",
                "value": ","
              },
              {
                "type": "SEQ",
                "members": [
                  {
                    "type": "SYMBOL",
                    "name": "_aliasable_expression"
                  },
                  {
                    "type": "CHOICE",
                    "members": [
                      {
                        "type": "SEQ",
                        "members": [
                          {
                            "type": "ALIAS",
                            "content": {
                              "type": "PATTERN",
                              "value": "[iI][nN][tT][oO]"
                            },
                            "named": false,
                            "value": "INTO"
                          },
                          {
                            "type": "FIELD",
                            "name": "into",
                            "content": {
                              "type": "SYMBOL",
                              "name": "identifier"
                            }
                          }
                        ]
                      },
                      {
                        "type": "BLANK"
                      }
                    ]
                  }
                ]
              }
            ]
          }
        }
      ]
    },
    "select_clause": {
      "type": "PREC_RIGHT",
      "value": 0,
      "content": {
        "type": "SEQ",
        "members": [
          {
            "type": "ALIAS",
            "content": {
              "type": "PATTERN",
              "value": "[sS][eE][lL][eE][cC][tT]"
            },
            "named": false,
            "value": "SELECT"
          },
          {
            "type": "CHOICE",
            "members": [
              {
                "type": "SYMBOL",
                "name": "select_clause_body"
              },
              {
                "type": "BLANK"
              }
            ]
          }
        ]
      }
    },
    "from_clause": {
      "type": "SEQ",
      "members": [
        {
          "type": "ALIAS",
          "content": {
            "type": "PATTERN",
            "value": "[fF][rR][oO][mM]"
          },
          "named": false,
          "value": "FROM"
        },
        {
          "type": "SEQ",
          "members": [
            {
              "type": "SYMBOL",
              "name": "_aliasable_expression"
            },
            {
              "type": "REPEAT",
              "content": {
                "type": "SEQ",
                "members": [
                  {
                    "type": "STRING",
                    "value": ","
                  },
                  {
                    "type": "SYMBOL",
                    "name": "_aliasable_expression"
                  }
                ]
              }
            }
          ]
        }
      ]
    },
    "join_type": {
      "type": "SEQ",
      "members": [
        {
          "type": "CHOICE",
          "members": [
            {
              "type": "ALIAS",
              "content": {
                "type": "PATTERN",
                "value": "[iI][nN][nN][eE][rR]"
              },
              "named": false,
              "value": "INNER"
            },
            {
              "type": "SEQ",
              "members": [
                {
                  "type": "CHOICE",
                  "members": [
                    {
                      "type": "ALIAS",
                      "content": {
                        "type": "PATTERN",
                        "value": "[lL][eE][fF][tT]"
                      },
                      "named": false,
                      "value": "LEFT"
                    },
                    {
                      "type": "ALIAS",
                      "content": {
                        "type": "PATTERN",
                        "value": "[rR][iI][gG][hH][tT]"
                      },
                      "named": false,
                      "value": "RIGHT"
                    },
                    {
                      "type": "ALIAS",
                      "content": {
                        "type": "PATTERN",
                        "value": "[fF][uU][lL][lL]"
                      },
                      "named": false,
                      "value": "FULL"
                    }
                  ]
                },
                {
                  "type": "CHOICE",
                  "members": [
                    {
                      "type": "ALIAS",
                      "content": {
                        "type": "PATTERN",
                        "value": "[oO][uU][tT][eE][rR]"
                      },
                      "named": false,
                      "value": "OUTER"
                    },
                    {
                      "type": "BLANK"
                    }
                  ]
                }
              ]
            }
          ]
        }
      ]
    },
    "join_clause": {
      "type": "SEQ",
      "members": [
        {
          "type": "CHOICE",
          "members": [
            {
              "type": "SYMBOL",
              "name": "join_type"
            },
            {
              "type": "BLANK"
            }
          ]
        },
        {
          "type": "ALIAS",
          "content": {
            "type": "PATTERN",
            "value": "[jJ][oO][iI][nN]"
          },
          "named": false,
          "value": "JOIN"
        },
        {
          "type": "SYMBOL",
          "name": "_aliasable_expression"
        },
        {
          "type": "ALIAS",
          "content": {
            "type": "PATTERN",
            "value": "[oO][nN]"
          },
          "named": false,
          "value": "ON"
        },
        {
          "type": "SYMBOL",
          "name": "_expression"
        }
      ]
    },
    "select_subexpression": {
      "type": "PREC",
      "value": 1,
      "content": {
        "type": "SEQ",
        "members": [
          {
            "type": "CHOICE",
            "members": [
              {
                "type": "ALIAS",
                "content": {
                  "type": "PATTERN",
                  "value": "[lL][aA][tT][eE][rR][aA][lL]"
                },
                "named": false,
                "value": "LATERAL"
              },
              {
                "type": "BLANK"
              }
            ]
          },
          {
            "type": "STRING",
            "value": "("
          },
          {
            "type": "SYMBOL",
            "name": "select_statement"
          },
          {
            "type": "STRING",
            "value": ")"
          }
        ]
      }
    },
    "_update_statement": {
      "type": "SEQ",
      "members": [
        {
          "type": "ALIAS",
          "content": {
            "type": "PATTERN",
            "value": "[uU][pP][dD][aA][tT][eE]"
          },
          "named": false,
          "value": "UPDATE"
        },
        {
          "type": "SYMBOL",
          "name": "identifier"
        },
        {
          "type": "SYMBOL",
          "name": "set_clause"
        },
        {
          "type": "CHOICE",
          "members": [
            {
              "type": "SYMBOL",
              "name": "from_clause"
            },
            {
              "type": "BLANK"
            }
          ]
        },
        {
          "type": "CHOICE",
          "members": [
            {
              "type": "SYMBOL",
              "name": "where_clause"
            },
            {
              "type": "BLANK"
            }
          ]
        }
      ]
    },
    "set_clause": {
      "type": "SEQ",
      "members": [
        {
          "type": "ALIAS",
          "content": {
            "type": "PATTERN",
            "value": "[sS][eE][tT]"
          },
          "named": false,
          "value": "SET"
        },
        {
          "type": "SYMBOL",
          "name": "set_clause_body"
        }
      ]
    },
    "set_clause_body": {
      "type": "SEQ",
      "members": [
        {
          "type": "SEQ",
          "members": [
            {
              "type": "SYMBOL",
              "name": "assigment_expression"
            },
            {
              "type": "REPEAT",
              "content": {
                "type": "SEQ",
                "members": [
                  {
                    "type": "STRING",
                    "value": ","
                  },
                  {
                    "type": "SYMBOL",
                    "name": "assigment_expression"
                  }
                ]
              }
            }
          ]
        }
      ]
    },
    "assigment_expression": {
      "type": "SEQ",
      "members": [
        {
          "type": "SYMBOL",
          "name": "_identifier"
        },
        {
          "type": "STRING",
          "value": "="
        },
        {
          "type": "SYMBOL",
          "name": "_expression"
        }
      ]
    },
    "values_clause": {
      "type": "SEQ",
      "members": [
        {
          "type": "ALIAS",
          "content": {
            "type": "PATTERN",
            "value": "[vV][aA][lL][uU][eE][sS]"
          },
          "named": false,
          "value": "VALUES"
        },
        {
          "type": "SEQ",
          "members": [
            {
              "type": "SYMBOL",
              "name": "values_clause_item"
            },
            {
              "type": "REPEAT",
              "content": {
                "type": "SEQ",
                "members": [
                  {
                    "type": "STRING",
                    "value": ","
                  },
                  {
                    "type": "SYMBOL",
                    "name": "values_clause_item"
                  }
                ]
              }
            }
          ]
        },
        {
          "type": "CHOICE",
          "members": [
            {
              "type": "SYMBOL",
              "name": "order_by_clause"
            },
            {
              "type": "BLANK"
            }
          ]
        },
        {
          "type": "CHOICE",
          "members": [
            {
              "type": "SYMBOL",
              "name": "limit_clause"
            },
            {
              "type": "BLANK"
            }
          ]
        },
        {
          "type": "CHOICE",
          "members": [
            {
              "type": "SYMBOL",
              "name": "offset_clause"
            },
            {
              "type": "BLANK"
            }
          ]
        },
        {
          "type": "CHOICE",
          "members": [
            {
              "type": "SYMBOL",
              "name": "fetch_clause"
            },
            {
              "type": "BLANK"
            }
          ]
        }
      ]
    },
    "values_clause_item": {
      "type": "SEQ",
      "members": [
        {
          "type": "STRING",
          "value": "("
        },
        {
          "type": "SEQ",
          "members": [
            {
              "type": "SYMBOL",
              "name": "_expression"
            },
            {
              "type": "REPEAT",
              "content": {
                "type": "SEQ",
                "members": [
                  {
                    "type": "STRING",
                    "value": ","
                  },
                  {
                    "type": "SYMBOL",
                    "name": "_expression"
                  }
                ]
              }
            }
          ]
        },
        {
          "type": "STRING",
          "value": ")"
        }
      ]
    },
    "_delete_statement": {
      "type": "SEQ",
      "members": [
        {
          "type": "ALIAS",
          "content": {
            "type": "PATTERN",
            "value": "[dD][eE][lL][eE][tT][eE]"
          },
          "named": false,
          "value": "DELETE"
        },
        {
          "type": "SYMBOL",
          "name": "from_clause"
        },
        {
          "type": "CHOICE",
          "members": [
            {
              "type": "SYMBOL",
              "name": "where_clause"
            },
            {
              "type": "BLANK"
            }
          ]
        }
      ]
    },
    "conditional_expression": {
      "type": "SEQ",
      "members": [
        {
          "type": "ALIAS",
          "content": {
            "type": "PATTERN",
            "value": "[cC][aA][sS][eE]"
          },
          "named": false,
          "value": "CASE"
        },
        {
          "type": "REPEAT1",
          "content": {
            "type": "SEQ",
            "members": [
              {
                "type": "ALIAS",
                "content": {
                  "type": "PATTERN",
                  "value": "[wW][hH][eE][nN]"
                },
                "named": false,
                "value": "WHEN"
              },
              {
                "type": "SYMBOL",
                "name": "_expression"
              },
              {
                "type": "ALIAS",
                "content": {
                  "type": "PATTERN",
                  "value": "[tT][hH][eE][nN]"
                },
                "named": false,
                "value": "THEN"
              },
              {
                "type": "SYMBOL",
                "name": "_expression"
              }
            ]
          }
        },
        {
          "type": "CHOICE",
          "members": [
            {
              "type": "SEQ",
              "members": [
                {
                  "type": "ALIAS",
                  "content": {
                    "type": "PATTERN",
                    "value": "[eE][lL][sS][eE]"
                  },
                  "named": false,
                  "value": "ELSE"
                },
                {
                  "type": "SYMBOL",
                  "name": "_expression"
                }
              ]
            },
            {
              "type": "BLANK"
            }
          ]
        },
        {
          "type": "ALIAS",
          "content": {
            "type": "PATTERN",
            "value": "[eE][nN][dD]"
          },
          "named": false,
          "value": "END"
        }
      ]
    },
    "in_expression": {
      "type": "PREC_LEFT",
      "value": 3,
      "content": {
        "type": "SEQ",
        "members": [
          {
            "type": "SYMBOL",
            "name": "_expression"
          },
          {
            "type": "CHOICE",
            "members": [
              {
                "type": "ALIAS",
                "content": {
                  "type": "PATTERN",
                  "value": "[nN][oO][tT]"
                },
                "named": false,
                "value": "NOT"
              },
              {
                "type": "BLANK"
              }
            ]
          },
          {
            "type": "ALIAS",
            "content": {
              "type": "PATTERN",
              "value": "[iI][nN]"
            },
            "named": false,
            "value": "IN"
          },
          {
            "type": "SYMBOL",
            "name": "tuple"
          }
        ]
      }
    },
    "tuple": {
      "type": "SEQ",
      "members": [
        {
          "type": "STRING",
          "value": "("
        },
        {
          "type": "FIELD",
          "name": "elements",
          "content": {
            "type": "SEQ",
            "members": [
              {
                "type": "SYMBOL",
                "name": "_expression"
              },
              {
                "type": "REPEAT",
                "content": {
                  "type": "SEQ",
                  "members": [
                    {
                      "type": "STRING",
                      "value": ","
                    },
                    {
                      "type": "SYMBOL",
                      "name": "_expression"
                    }
                  ]
                }
              }
            ]
          }
        },
        {
          "type": "STRING",
          "value": ")"
        }
      ]
    },
    "references_constraint": {
      "type": "SEQ",
      "members": [
        {
          "type": "ALIAS",
          "content": {
            "type": "PATTERN",
            "value": "[rR][eE][fF][eE][rR][eE][nN][cC][eE][sS]"
          },
          "named": false,
          "value": "REFERENCES"
        },
        {
          "type": "SYMBOL",
          "name": "_identifier"
        },
        {
          "type": "CHOICE",
          "members": [
            {
              "type": "SEQ",
              "members": [
                {
                  "type": "STRING",
                  "value": "("
                },
                {
                  "type": "SEQ",
                  "members": [
                    {
                      "type": "SYMBOL",
                      "name": "identifier"
                    },
                    {
                      "type": "REPEAT",
                      "content": {
                        "type": "SEQ",
                        "members": [
                          {
                            "type": "STRING",
                            "value": ","
                          },
                          {
                            "type": "SYMBOL",
                            "name": "identifier"
                          }
                        ]
                      }
                    }
                  ]
                },
                {
                  "type": "STRING",
                  "value": ")"
                }
              ]
            },
            {
              "type": "BLANK"
            }
          ]
        },
        {
          "type": "REPEAT",
          "content": {
            "type": "CHOICE",
            "members": [
              {
                "type": "SYMBOL",
                "name": "on_update_action"
              },
              {
                "type": "SYMBOL",
                "name": "on_delete_action"
              }
            ]
          }
        }
      ]
    },
    "on_update_action": {
      "type": "SEQ",
      "members": [
        {
          "type": "ALIAS",
          "content": {
            "type": "SEQ",
            "members": [
              {
                "type": "PATTERN",
                "value": "[oO][nN]"
              },
              {
                "type": "PATTERN",
                "value": "[uU][pP][dD][aA][tT][eE]"
              }
            ]
          },
          "named": false,
          "value": "ON_UPDATE"
        },
        {
          "type": "FIELD",
          "name": "action",
          "content": {
            "type": "SYMBOL",
            "name": "_constraint_action"
          }
        }
      ]
    },
    "on_delete_action": {
      "type": "SEQ",
      "members": [
        {
          "type": "ALIAS",
          "content": {
            "type": "SEQ",
            "members": [
              {
                "type": "PATTERN",
                "value": "[oO][nN]"
              },
              {
                "type": "PATTERN",
                "value": "[dD][eE][lL][eE][tT][eE]"
              }
            ]
          },
          "named": false,
          "value": "ON_DELETE"
        },
        {
          "type": "FIELD",
          "name": "action",
          "content": {
            "type": "SYMBOL",
            "name": "_constraint_action"
          }
        }
      ]
    },
    "_constraint_action": {
      "type": "CHOICE",
      "members": [
        {
          "type": "ALIAS",
          "content": {
            "type": "PATTERN",
            "value": "[rR][eE][sS][tT][rR][iI][cC][tT]"
          },
          "named": false,
          "value": "RESTRICT"
        },
        {
          "type": "ALIAS",
          "content": {
            "type": "PATTERN",
            "value": "[cC][aA][sS][cC][aA][dD][eE]"
          },
          "named": false,
          "value": "CASCADE"
        },
        {
          "type": "ALIAS",
          "content": {
            "type": "SEQ",
            "members": [
              {
                "type": "PATTERN",
                "value": "[sS][eE][tT]"
              },
              {
                "type": "PATTERN",
                "value": "[nN][uU][lL][lL]"
              }
            ]
          },
          "named": false,
          "value": "SET_NULL"
        }
      ]
    },
    "unique_constraint": {
      "type": "ALIAS",
      "content": {
        "type": "PATTERN",
        "value": "[uU][nN][iI][qQ][uU][eE]"
      },
      "named": false,
      "value": "UNIQUE"
    },
    "null_constraint": {
      "type": "SEQ",
      "members": [
        {
          "type": "CHOICE",
          "members": [
            {
              "type": "ALIAS",
              "content": {
                "type": "PATTERN",
                "value": "[nN][oO][tT]"
              },
              "named": false,
              "value": "NOT"
            },
            {
              "type": "BLANK"
            }
          ]
        },
        {
          "type": "SYMBOL",
          "name": "NULL"
        }
      ]
    },
    "check_constraint": {
      "type": "SEQ",
      "members": [
        {
          "type": "ALIAS",
          "content": {
            "type": "PATTERN",
            "value": "[cC][hH][eE][cC][kK]"
          },
          "named": false,
          "value": "CHECK"
        },
        {
          "type": "SYMBOL",
          "name": "_expression"
        }
      ]
    },
    "_constraint": {
      "type": "SEQ",
      "members": [
        {
          "type": "CHOICE",
          "members": [
            {
              "type": "SYMBOL",
              "name": "null_constraint"
            },
            {
              "type": "SYMBOL",
              "name": "check_constraint"
            }
          ]
        },
        {
          "type": "CHOICE",
          "members": [
            {
              "type": "SYMBOL",
              "name": "check_constraint"
            },
            {
              "type": "BLANK"
            }
          ]
        }
      ]
    },
    "function_call": {
      "type": "SEQ",
      "members": [
        {
          "type": "FIELD",
          "name": "function",
          "content": {
            "type": "SYMBOL",
            "name": "_identifier"
          }
        },
        {
          "type": "STRING",
          "value": "("
        },
        {
          "type": "CHOICE",
          "members": [
            {
              "type": "FIELD",
              "name": "arguments",
              "content": {
                "type": "SEQ",
                "members": [
                  {
                    "type": "SYMBOL",
                    "name": "_expression"
                  },
                  {
                    "type": "REPEAT",
                    "content": {
                      "type": "SEQ",
                      "members": [
                        {
                          "type": "STRING",
                          "value": ","
                        },
                        {
                          "type": "SYMBOL",
                          "name": "_expression"
                        }
                      ]
                    }
                  }
                ]
              }
            },
            {
              "type": "BLANK"
            }
          ]
        },
        {
          "type": "STRING",
          "value": ")"
        }
      ]
    },
    "_parenthesized_expression": {
      "type": "SEQ",
      "members": [
        {
          "type": "STRING",
          "value": "("
        },
        {
          "type": "SYMBOL",
          "name": "_expression"
        },
        {
          "type": "STRING",
          "value": ")"
        }
      ]
    },
    "is_expression": {
      "type": "PREC_LEFT",
      "value": 3,
      "content": {
        "type": "SEQ",
        "members": [
          {
            "type": "SYMBOL",
            "name": "_expression"
          },
          {
            "type": "ALIAS",
            "content": {
              "type": "PATTERN",
              "value": "[iI][sS]"
            },
            "named": false,
            "value": "IS"
          },
          {
            "type": "CHOICE",
            "members": [
              {
                "type": "ALIAS",
                "content": {
                  "type": "PATTERN",
                  "value": "[nN][oO][tT]"
                },
                "named": false,
                "value": "NOT"
              },
              {
                "type": "BLANK"
              }
            ]
          },
          {
            "type": "CHOICE",
            "members": [
              {
                "type": "SYMBOL",
                "name": "NULL"
              },
              {
                "type": "SYMBOL",
                "name": "TRUE"
              },
              {
                "type": "SYMBOL",
                "name": "FALSE"
              },
              {
                "type": "SYMBOL",
                "name": "distinct_from"
              }
            ]
          }
        ]
      }
    },
    "distinct_from": {
      "type": "PREC_LEFT",
      "value": 0,
      "content": {
        "type": "SEQ",
        "members": [
          {
            "type": "ALIAS",
            "content": {
              "type": "SEQ",
              "members": [
                {
                  "type": "PATTERN",
                  "value": "[dD][iI][sS][tT][iI][nN][cC][tT]"
                },
                {
                  "type": "PATTERN",
                  "value": "[fF][rR][oO][mM]"
                }
              ]
            },
            "named": false,
            "value": "DISTINCT_FROM"
          },
          {
            "type": "SYMBOL",
            "name": "_expression"
          }
        ]
      }
    },
    "boolean_expression": {
      "type": "CHOICE",
      "members": [
        {
          "type": "PREC_LEFT",
          "value": 7,
          "content": {
            "type": "SEQ",
            "members": [
              {
                "type": "ALIAS",
                "content": {
                  "type": "PATTERN",
                  "value": "[nN][oO][tT]"
                },
                "named": false,
                "value": "NOT"
              },
              {
                "type": "SYMBOL",
                "name": "_expression"
              }
            ]
          }
        },
        {
          "type": "PREC_LEFT",
          "value": 2,
          "content": {
            "type": "SEQ",
            "members": [
              {
                "type": "SYMBOL",
                "name": "_expression"
              },
              {
                "type": "ALIAS",
                "content": {
                  "type": "PATTERN",
                  "value": "[aA][nN][dD]"
                },
                "named": false,
                "value": "AND"
              },
              {
                "type": "SYMBOL",
                "name": "_expression"
              }
            ]
          }
        },
        {
          "type": "PREC_LEFT",
          "value": 1,
          "content": {
            "type": "SEQ",
            "members": [
              {
                "type": "SYMBOL",
                "name": "_expression"
              },
              {
                "type": "ALIAS",
                "content": {
                  "type": "PATTERN",
                  "value": "[oO][rR]"
                },
                "named": false,
                "value": "OR"
              },
              {
                "type": "SYMBOL",
                "name": "_expression"
              }
            ]
          }
        }
      ]
    },
    "at_time_zone_expression": {
      "type": "PREC_LEFT",
      "value": 8,
      "content": {
        "type": "SEQ",
        "members": [
          {
            "type": "SYMBOL",
            "name": "_expression"
          },
          {
            "type": "ALIAS",
            "content": {
              "type": "SEQ",
              "members": [
                {
                  "type": "PATTERN",
                  "value": "[aA][tT]"
                },
                {
                  "type": "PATTERN",
                  "value": "[tT][iI][mM][eE]"
                },
                {
                  "type": "PATTERN",
                  "value": "[zZ][oO][nN][eE]"
                }
              ]
            },
            "named": false,
            "value": "AT_TIME_ZONE"
          },
          {
            "type": "SYMBOL",
            "name": "_expression"
          }
        ]
      }
    },
    "NULL": {
      "type": "ALIAS",
      "content": {
        "type": "PATTERN",
        "value": "[nN][uU][lL][lL]"
      },
      "named": false,
      "value": "NULL"
    },
    "TRUE": {
      "type": "ALIAS",
      "content": {
        "type": "PATTERN",
        "value": "[tT][rR][uU][eE]"
      },
      "named": false,
      "value": "TRUE"
    },
    "FALSE": {
      "type": "ALIAS",
      "content": {
        "type": "PATTERN",
        "value": "[fF][aA][lL][sS][eE]"
      },
      "named": false,
      "value": "FALSE"
    },
    "number": {
      "type": "TOKEN",
      "content": {
        "type": "SEQ",
        "members": [
          {
            "type": "CHOICE",
            "members": [
              {
                "type": "SEQ",
                "members": [
                  {
                    "type": "REPEAT1",
                    "content": {
                      "type": "PATTERN",
                      "value": "[0-9]+_?"
                    }
                  },
                  {
                    "type": "STRING",
                    "value": "."
                  },
                  {
                    "type": "CHOICE",
                    "members": [
                      {
                        "type": "REPEAT1",
                        "content": {
                          "type": "PATTERN",
                          "value": "[0-9]+_?"
                        }
                      },
                      {
                        "type": "BLANK"
                      }
                    ]
                  },
                  {
                    "type": "CHOICE",
                    "members": [
                      {
                        "type": "SEQ",
                        "members": [
                          {
                            "type": "PATTERN",
                            "value": "[eE][\\+-]?"
                          },
                          {
                            "type": "REPEAT1",
                            "content": {
                              "type": "PATTERN",
                              "value": "[0-9]+_?"
                            }
                          }
                        ]
                      },
                      {
                        "type": "BLANK"
                      }
                    ]
                  }
                ]
              },
              {
                "type": "SEQ",
                "members": [
                  {
                    "type": "CHOICE",
                    "members": [
                      {
                        "type": "REPEAT1",
                        "content": {
                          "type": "PATTERN",
                          "value": "[0-9]+_?"
                        }
                      },
                      {
                        "type": "BLANK"
                      }
                    ]
                  },
                  {
                    "type": "STRING",
                    "value": "."
                  },
                  {
                    "type": "REPEAT1",
                    "content": {
                      "type": "PATTERN",
                      "value": "[0-9]+_?"
                    }
                  },
                  {
                    "type": "CHOICE",
                    "members": [
                      {
                        "type": "SEQ",
                        "members": [
                          {
                            "type": "PATTERN",
                            "value": "[eE][\\+-]?"
                          },
                          {
                            "type": "REPEAT1",
                            "content": {
                              "type": "PATTERN",
                              "value": "[0-9]+_?"
                            }
                          }
                        ]
                      },
                      {
                        "type": "BLANK"
                      }
                    ]
                  }
                ]
              },
              {
                "type": "SEQ",
                "members": [
                  {
                    "type": "REPEAT1",
                    "content": {
                      "type": "PATTERN",
                      "value": "[0-9]+_?"
                    }
                  },
                  {
                    "type": "SEQ",
                    "members": [
                      {
                        "type": "PATTERN",
                        "value": "[eE][\\+-]?"
                      },
                      {
                        "type": "REPEAT1",
                        "content": {
                          "type": "PATTERN",
                          "value": "[0-9]+_?"
                        }
                      }
                    ]
                  }
                ]
              },
              {
                "type": "SEQ",
                "members": [
                  {
                    "type": "REPEAT1",
                    "content": {
                      "type": "PATTERN",
                      "value": "[0-9]+_?"
                    }
                  }
                ]
              }
            ]
          }
        ]
      }
    },
    "_unquoted_identifier": {
      "type": "PATTERN",
      "value": "[a-zA-Z0-9_]+"
    },
    "_quoted_identifier": {
      "type": "CHOICE",
      "members": [
        {
          "type": "SEQ",
          "members": [
            {
              "type": "STRING",
              "value": "`"
            },
            {
              "type": "FIELD",
              "name": "name",
              "content": {
                "type": "PATTERN",
                "value": "[^`]*"
              }
            },
            {
              "type": "STRING",
              "value": "`"
            }
          ]
        },
        {
          "type": "SEQ",
          "members": [
            {
              "type": "STRING",
              "value": "\""
            },
            {
              "type": "FIELD",
              "name": "name",
              "content": {
                "type": "PATTERN",
                "value": "(\"\"|[^\"])*"
              }
            },
            {
              "type": "STRING",
              "value": "\""
            }
          ]
        }
      ]
    },
    "identifier": {
      "type": "CHOICE",
      "members": [
        {
          "type": "SYMBOL",
          "name": "_unquoted_identifier"
        },
        {
          "type": "SYMBOL",
          "name": "_quoted_identifier"
        }
      ]
    },
    "dotted_name": {
      "type": "PREC_LEFT",
      "value": 8,
      "content": {
        "type": "SEQ",
        "members": [
          {
            "type": "SYMBOL",
            "name": "identifier"
          },
          {
            "type": "REPEAT1",
            "content": {
              "type": "SEQ",
              "members": [
                {
                  "type": "STRING",
                  "value": "."
                },
                {
                  "type": "SYMBOL",
                  "name": "identifier"
                }
              ]
            }
          }
        ]
      }
    },
    "_identifier": {
      "type": "CHOICE",
      "members": [
        {
          "type": "SYMBOL",
          "name": "identifier"
        },
        {
          "type": "SYMBOL",
          "name": "dotted_name"
        }
      ]
    },
    "string": {
      "type": "CHOICE",
      "members": [
        {
          "type": "SEQ",
          "members": [
            {
              "type": "STRING",
              "value": "'"
            },
            {
              "type": "FIELD",
              "name": "content",
              "content": {
                "type": "ALIAS",
                "content": {
                  "type": "PATTERN",
                  "value": "(''|[^'])*"
                },
                "named": true,
                "value": "content"
              }
            },
            {
              "type": "STRING",
              "value": "'"
            }
          ]
        },
        {
          "type": "SEQ",
          "members": [
            {
              "type": "SYMBOL",
              "name": "_dollar_quoted_string_tag"
            },
            {
              "type": "FIELD",
              "name": "content",
              "content": {
                "type": "ALIAS",
                "content": {
                  "type": "SYMBOL",
                  "name": "_dollar_quoted_string_content"
                },
                "named": true,
                "value": "content"
              }
            },
            {
              "type": "SYMBOL",
              "name": "_dollar_quoted_string_end_tag"
            }
          ]
        }
      ]
    },
    "json_access": {
      "type": "SEQ",
      "members": [
        {
          "type": "SYMBOL",
          "name": "_expression"
        },
        {
          "type": "CHOICE",
          "members": [
            {
              "type": "STRING",
              "value": "->"
            },
            {
              "type": "STRING",
              "value": "->>"
            },
            {
              "type": "STRING",
              "value": "#>"
            },
            {
              "type": "STRING",
              "value": "#>>"
            }
          ]
        },
        {
          "type": "CHOICE",
          "members": [
            {
              "type": "SYMBOL",
              "name": "string"
            },
            {
              "type": "SYMBOL",
              "name": "number"
            }
          ]
        }
      ]
    },
    "ordered_expression": {
      "type": "SEQ",
      "members": [
        {
          "type": "SYMBOL",
          "name": "_expression"
        },
        {
          "type": "FIELD",
          "name": "order",
          "content": {
            "type": "CHOICE",
            "members": [
              {
                "type": "ALIAS",
                "content": {
                  "type": "PATTERN",
                  "value": "[aA][sS][cC]"
                },
                "named": false,
                "value": "ASC"
              },
              {
                "type": "ALIAS",
                "content": {
                  "type": "PATTERN",
                  "value": "[dD][eE][sS][cC]"
                },
                "named": false,
                "value": "DESC"
              }
            ]
          }
        }
      ]
    },
    "type": {
      "type": "PREC_RIGHT",
      "value": 0,
      "content": {
        "type": "SEQ",
        "members": [
          {
            "type": "SYMBOL",
            "name": "_identifier"
          },
          {
            "type": "CHOICE",
            "members": [
              {
                "type": "ALIAS",
                "content": {
                  "type": "PATTERN",
                  "value": "[vV][aA][rR][yY][iI][nN][gG]"
                },
                "named": false,
                "value": "VARYING"
              },
              {
                "type": "BLANK"
              }
            ]
          },
          {
            "type": "CHOICE",
            "members": [
              {
                "type": "ALIAS",
                "content": {
                  "type": "PATTERN",
                  "value": "[pP][rR][eE][cC][iI][sS][iI][oO][nN]"
                },
                "named": false,
                "value": "PRECISION"
              },
              {
                "type": "BLANK"
              }
            ]
          },
          {
            "type": "CHOICE",
            "members": [
              {
                "type": "SEQ",
                "members": [
                  {
                    "type": "STRING",
                    "value": "("
                  },
                  {
                    "type": "SEQ",
                    "members": [
                      {
                        "type": "SYMBOL",
                        "name": "number"
                      },
                      {
                        "type": "REPEAT",
                        "content": {
                          "type": "SEQ",
                          "members": [
                            {
                              "type": "STRING",
                              "value": ","
                            },
                            {
                              "type": "SYMBOL",
                              "name": "number"
                            }
                          ]
                        }
                      }
                    ]
                  },
                  {
                    "type": "STRING",
                    "value": ")"
                  }
                ]
              },
              {
                "type": "BLANK"
              }
            ]
          },
          {
            "type": "CHOICE",
            "members": [
              {
                "type": "SEQ",
                "members": [
                  {
                    "type": "CHOICE",
                    "members": [
                      {
                        "type": "ALIAS",
                        "content": {
                          "type": "PATTERN",
                          "value": "[wW][iI][tT][hH]"
                        },
                        "named": false,
                        "value": "WITH"
                      },
                      {
                        "type": "ALIAS",
                        "content": {
                          "type": "PATTERN",
                          "value": "[wW][iI][tT][hH][oO][uU][tT]"
                        },
                        "named": false,
                        "value": "WITHOUT"
                      }
                    ]
                  },
                  {
                    "type": "ALIAS",
                    "content": {
                      "type": "SEQ",
                      "members": [
                        {
                          "type": "PATTERN",
                          "value": "[tT][iI][mM][eE]"
                        },
                        {
                          "type": "PATTERN",
                          "value": "[zZ][oO][nN][eE]"
                        }
                      ]
                    },
                    "named": false,
                    "value": "TIME_ZONE"
                  }
                ]
              },
              {
                "type": "BLANK"
              }
            ]
          }
        ]
      }
    },
    "array_type": {
      "type": "PREC_RIGHT",
      "value": 0,
      "content": {
        "type": "SEQ",
        "members": [
          {
            "type": "SYMBOL",
            "name": "_type"
          },
          {
            "type": "REPEAT1",
            "content": {
              "type": "SEQ",
              "members": [
                {
                  "type": "STRING",
                  "value": "["
                },
                {
                  "type": "CHOICE",
                  "members": [
                    {
                      "type": "SYMBOL",
                      "name": "number"
                    },
                    {
                      "type": "BLANK"
                    }
                  ]
                },
                {
                  "type": "STRING",
                  "value": "]"
                }
              ]
            }
          }
        ]
      }
    },
    "_type": {
      "type": "CHOICE",
      "members": [
        {
          "type": "SYMBOL",
          "name": "type"
        },
        {
          "type": "SYMBOL",
          "name": "array_type"
        }
      ]
    },
    "type_cast": {
      "type": "SEQ",
      "members": [
        {
          "type": "CHOICE",
          "members": [
            {
              "type": "SYMBOL",
              "name": "_parenthesized_expression"
            },
            {
              "type": "SYMBOL",
              "name": "string"
            },
            {
              "type": "SYMBOL",
              "name": "_identifier"
            },
            {
              "type": "SYMBOL",
              "name": "function_call"
            }
          ]
        },
        {
          "type": "STRING",
          "value": "::"
        },
        {
          "type": "FIELD",
          "name": "type",
          "content": {
            "type": "SYMBOL",
            "name": "_type"
          }
        }
      ]
    },
    "comment": {
      "type": "TOKEN",
      "content": {
        "type": "CHOICE",
        "members": [
          {
            "type": "SEQ",
            "members": [
              {
                "type": "STRING",
                "value": "--"
              },
              {
                "type": "PATTERN",
                "value": ".*"
              }
            ]
          },
          {
            "type": "SEQ",
            "members": [
              {
                "type": "STRING",
                "value": "/*"
              },
              {
                "type": "PATTERN",
                "value": "[^*]*\\*+([^/*][^*]*\\*+)*"
              },
              {
                "type": "STRING",
                "value": "/"
              }
            ]
          }
        ]
      }
    },
    "array_element_access": {
      "type": "SEQ",
      "members": [
        {
          "type": "CHOICE",
          "members": [
            {
              "type": "SYMBOL",
              "name": "identifier"
            },
            {
              "type": "SYMBOL",
              "name": "argument_reference"
            }
          ]
        },
        {
          "type": "STRING",
          "value": "["
        },
        {
          "type": "SYMBOL",
          "name": "_expression"
        },
        {
          "type": "STRING",
          "value": "]"
        }
      ]
    },
    "unary_expression": {
      "type": "PREC",
      "value": 7,
      "content": {
        "type": "SEQ",
        "members": [
          {
            "type": "FIELD",
            "name": "operator",
            "content": {
              "type": "CHOICE",
              "members": [
                {
                  "type": "STRING",
                  "value": "+"
                },
                {
                  "type": "STRING",
                  "value": "-"
                },
                {
                  "type": "STRING",
                  "value": "!!"
                },
                {
                  "type": "STRING",
                  "value": "~"
                },
                {
                  "type": "STRING",
                  "value": "@"
                },
                {
                  "type": "STRING",
                  "value": "|/"
                },
                {
                  "type": "STRING",
                  "value": "||/"
                }
              ]
            }
          },
          {
            "type": "FIELD",
            "name": "operand",
            "content": {
              "type": "SYMBOL",
              "name": "_expression"
            }
          }
        ]
      }
    },
    "binary_expression": {
      "type": "CHOICE",
      "members": [
        {
          "type": "PREC_LEFT",
          "value": 6,
          "content": {
            "type": "SEQ",
            "members": [
              {
                "type": "FIELD",
                "name": "left",
                "content": {
                  "type": "SYMBOL",
                  "name": "_expression"
                }
              },
              {
                "type": "FIELD",
                "name": "operator",
                "content": {
                  "type": "STRING",
                  "value": "^"
                }
              },
              {
                "type": "FIELD",
                "name": "right",
                "content": {
                  "type": "SYMBOL",
                  "name": "_expression"
                }
              }
            ]
          }
        },
        {
          "type": "PREC_LEFT",
          "value": 5,
          "content": {
            "type": "SEQ",
            "members": [
              {
                "type": "FIELD",
                "name": "left",
                "content": {
                  "type": "SYMBOL",
                  "name": "_expression"
                }
              },
              {
                "type": "FIELD",
                "name": "operator",
                "content": {
                  "type": "CHOICE",
                  "members": [
                    {
                      "type": "STRING",
                      "value": "*"
                    },
                    {
                      "type": "STRING",
                      "value": "/"
                    },
                    {
                      "type": "STRING",
                      "value": "%"
                    },
                    {
                      "type": "STRING",
                      "value": "<<"
                    },
                    {
                      "type": "STRING",
                      "value": ">>"
                    },
                    {
                      "type": "STRING",
                      "value": "&"
                    }
                  ]
                }
              },
              {
                "type": "FIELD",
                "name": "right",
                "content": {
                  "type": "SYMBOL",
                  "name": "_expression"
                }
              }
            ]
          }
        },
        {
          "type": "PREC_LEFT",
          "value": 4,
          "content": {
            "type": "SEQ",
            "members": [
              {
                "type": "FIELD",
                "name": "left",
                "content": {
                  "type": "SYMBOL",
                  "name": "_expression"
                }
              },
              {
                "type": "FIELD",
                "name": "operator",
                "content": {
                  "type": "CHOICE",
                  "members": [
                    {
                      "type": "STRING",
                      "value": "+"
                    },
                    {
                      "type": "STRING",
                      "value": "-"
                    },
                    {
                      "type": "STRING",
                      "value": "|"
                    },
                    {
                      "type": "STRING",
                      "value": "#"
                    }
                  ]
                }
              },
              {
                "type": "FIELD",
                "name": "right",
                "content": {
                  "type": "SYMBOL",
                  "name": "_expression"
                }
              }
            ]
          }
        },
        {
          "type": "PREC_LEFT",
          "value": 3,
          "content": {
            "type": "SEQ",
            "members": [
              {
                "type": "FIELD",
                "name": "left",
                "content": {
                  "type": "SYMBOL",
                  "name": "_expression"
                }
              },
              {
                "type": "FIELD",
                "name": "operator",
                "content": {
                  "type": "CHOICE",
                  "members": [
                    {
                      "type": "STRING",
                      "value": "<"
                    },
                    {
                      "type": "STRING",
                      "value": "<="
                    },
                    {
                      "type": "STRING",
                      "value": "<>"
                    },
                    {
                      "type": "STRING",
                      "value": "!="
                    },
                    {
                      "type": "STRING",
                      "value": "="
                    },
                    {
                      "type": "STRING",
                      "value": ">"
                    },
                    {
                      "type": "STRING",
                      "value": ">="
                    },
                    {
                      "type": "STRING",
                      "value": "~"
                    },
                    {
                      "type": "STRING",
                      "value": "!~"
                    },
                    {
                      "type": "STRING",
                      "value": "~*"
                    },
                    {
                      "type": "STRING",
                      "value": "!~*"
                    }
                  ]
                }
              },
              {
                "type": "FIELD",
                "name": "right",
                "content": {
                  "type": "SYMBOL",
                  "name": "_expression"
                }
              }
            ]
          }
        }
      ]
    },
    "binary_operator": {
      "type": "CHOICE",
      "members": [
        {
          "type": "STRING",
          "value": "="
        },
        {
          "type": "STRING",
          "value": "&&"
        },
        {
          "type": "STRING",
          "value": "||"
        }
      ]
    },
    "asterisk_expression": {
      "type": "CHOICE",
      "members": [
        {
          "type": "STRING",
          "value": "*"
        },
        {
          "type": "SEQ",
          "members": [
            {
              "type": "SYMBOL",
              "name": "_identifier"
            },
            {
              "type": "STRING",
              "value": ".*"
            }
          ]
        }
      ]
    },
    "interval_expression": {
      "type": "SEQ",
      "members": [
        {
          "type": "TOKEN",
          "content": {
            "type": "PREC",
            "value": 1,
            "content": {
              "type": "ALIAS",
              "content": {
                "type": "PATTERN",
                "value": "[iI][nN][tT][eE][rR][vV][aA][lL]"
              },
              "named": false,
              "value": "INTERVAL"
            }
          }
        },
        {
          "type": "SYMBOL",
          "name": "string"
        }
      ]
    },
    "argument_reference": {
      "type": "SEQ",
      "members": [
        {
          "type": "STRING",
          "value": "$"
        },
        {
          "type": "PATTERN",
          "value": "\\d+"
        }
      ]
    },
    "_expression": {
      "type": "CHOICE",
      "members": [
        {
          "type": "SYMBOL",
          "name": "interval_expression"
        },
        {
          "type": "SYMBOL",
          "name": "function_call"
        },
        {
          "type": "SYMBOL",
          "name": "string"
        },
        {
          "type": "SYMBOL",
          "name": "json_access"
        },
        {
          "type": "SYMBOL",
          "name": "TRUE"
        },
        {
          "type": "SYMBOL",
          "name": "FALSE"
        },
        {
          "type": "SYMBOL",
          "name": "NULL"
        },
        {
          "type": "SYMBOL",
          "name": "asterisk_expression"
        },
        {
          "type": "SYMBOL",
          "name": "_identifier"
        },
        {
          "type": "SYMBOL",
          "name": "number"
        },
        {
          "type": "SYMBOL",
          "name": "in_expression"
        },
        {
          "type": "SYMBOL",
          "name": "is_expression"
        },
        {
          "type": "SYMBOL",
          "name": "boolean_expression"
        },
        {
          "type": "SYMBOL",
          "name": "_parenthesized_expression"
        },
        {
          "type": "SYMBOL",
          "name": "type_cast"
        },
        {
          "type": "SYMBOL",
          "name": "unary_expression"
        },
        {
          "type": "SYMBOL",
          "name": "binary_expression"
        },
        {
          "type": "SYMBOL",
          "name": "conditional_expression"
        },
        {
          "type": "SYMBOL",
          "name": "array_element_access"
        },
        {
          "type": "SYMBOL",
          "name": "argument_reference"
        },
        {
          "type": "SYMBOL",
          "name": "select_subexpression"
        },
        {
          "type": "SYMBOL",
          "name": "at_time_zone_expression"
        }
      ]
    }
  },
  "extras": [
    {
      "type": "SYMBOL",
      "name": "comment"
    },
    {
      "type": "PATTERN",
      "value": "[\\s\\f\\uFEFF\\u2060\\u200B]|\\\\\\r?\\n"
    }
  ],
  "conflicts": [],
  "precedences": [],
  "externals": [
    {
      "type": "SYMBOL",
      "name": "_dollar_quoted_string_tag"
    },
    {
      "type": "SYMBOL",
      "name": "_dollar_quoted_string_content"
    },
    {
      "type": "SYMBOL",
      "name": "_dollar_quoted_string_end_tag"
    }
  ],
  "inline": [],
  "supertypes": []
}
<|MERGE_RESOLUTION|>--- conflicted
+++ resolved
@@ -7944,10 +7944,6 @@
                   }
                 ]
               }
-<<<<<<< HEAD
-            },
-            {
-              "type": "BLANK"
             }
           ]
         }
@@ -8058,12 +8054,6 @@
           }
         ]
       }
-=======
-            }
-          ]
-        }
-      ]
->>>>>>> c6c3f1bc
     },
     "fetch_clause": {
       "type": "SEQ",
