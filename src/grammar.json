--- conflicted
+++ resolved
@@ -174,17 +174,93 @@
         }
       ]
     },
-<<<<<<< HEAD
-    "paragraph": {
+    "atx_heading": {
+      "type": "PREC",
+      "value": 1,
+      "content": {
+        "type": "SEQ",
+        "members": [
+          {
+            "type": "CHOICE",
+            "members": [
+              {
+                "type": "SYMBOL",
+                "name": "atx_h1_marker"
+              },
+              {
+                "type": "SYMBOL",
+                "name": "atx_h2_marker"
+              },
+              {
+                "type": "SYMBOL",
+                "name": "atx_h3_marker"
+              },
+              {
+                "type": "SYMBOL",
+                "name": "atx_h4_marker"
+              },
+              {
+                "type": "SYMBOL",
+                "name": "atx_h5_marker"
+              },
+              {
+                "type": "SYMBOL",
+                "name": "atx_h6_marker"
+              }
+            ]
+          },
+          {
+            "type": "CHOICE",
+            "members": [
+              {
+                "type": "ALIAS",
+                "content": {
+                  "type": "SYMBOL",
+                  "name": "_inline_no_newline"
+                },
+                "named": true,
+                "value": "heading_content"
+              },
+              {
+                "type": "BLANK"
+              }
+            ]
+          },
+          {
+            "type": "SYMBOL",
+            "name": "_newline"
+          }
+        ]
+      }
+    },
+    "setext_heading": {
       "type": "SEQ",
       "members": [
         {
-          "type": "SYMBOL",
-          "name": "_inline"
-        },
-        {
-          "type": "SYMBOL",
-          "name": "_paragraph_end_newline"
+          "type": "ALIAS",
+          "content": {
+            "type": "SYMBOL",
+            "name": "paragraph"
+          },
+          "named": true,
+          "value": "heading_content"
+        },
+        {
+          "type": "CHOICE",
+          "members": [
+            {
+              "type": "SYMBOL",
+              "name": "setext_h1_underline"
+            },
+            {
+              "type": "SYMBOL",
+              "name": "setext_h2_underline"
+            }
+          ]
+        },
+        {
+          "type": "SYMBOL",
+          "name": "_newline"
         }
       ]
     },
@@ -255,1141 +331,6 @@
               "type": "BLANK"
             }
           ]
-        }
-      ]
-    },
-    "block_quote": {
-      "type": "SEQ",
-      "members": [
-        {
-          "type": "ALIAS",
-          "content": {
-            "type": "SYMBOL",
-            "name": "_block_quote_start"
-          },
-          "named": true,
-          "value": "block_quote_marker"
-        },
-        {
-          "type": "CHOICE",
-          "members": [
-            {
-              "type": "SYMBOL",
-              "name": "_ignore_matching_tokens"
-            },
-            {
-              "type": "BLANK"
-            }
-          ]
-        },
-        {
-          "type": "REPEAT",
-          "content": {
-            "type": "SYMBOL",
-            "name": "_block"
-          }
-        },
-        {
-          "type": "SYMBOL",
-          "name": "_block_close"
-        },
-        {
-          "type": "CHOICE",
-          "members": [
-            {
-              "type": "SYMBOL",
-              "name": "_ignore_matching_tokens"
-            },
-            {
-              "type": "BLANK"
-            }
-          ]
-        }
-      ]
-    },
-=======
->>>>>>> 2fc0c571
-    "atx_heading": {
-      "type": "PREC",
-      "value": 1,
-      "content": {
-        "type": "SEQ",
-        "members": [
-          {
-            "type": "CHOICE",
-            "members": [
-              {
-                "type": "SYMBOL",
-                "name": "atx_h1_marker"
-              },
-              {
-                "type": "SYMBOL",
-                "name": "atx_h2_marker"
-              },
-              {
-                "type": "SYMBOL",
-                "name": "atx_h3_marker"
-              },
-              {
-                "type": "SYMBOL",
-                "name": "atx_h4_marker"
-              },
-              {
-                "type": "SYMBOL",
-                "name": "atx_h5_marker"
-              },
-              {
-                "type": "SYMBOL",
-                "name": "atx_h6_marker"
-              }
-            ]
-          },
-          {
-            "type": "CHOICE",
-            "members": [
-              {
-                "type": "ALIAS",
-                "content": {
-                  "type": "SYMBOL",
-                  "name": "_inline_no_newline"
-                },
-                "named": true,
-                "value": "heading_content"
-              },
-              {
-                "type": "BLANK"
-              }
-            ]
-          },
-          {
-            "type": "SYMBOL",
-            "name": "_newline"
-          }
-        ]
-      }
-    },
-    "setext_heading": {
-      "type": "SEQ",
-      "members": [
-        {
-          "type": "ALIAS",
-          "content": {
-            "type": "SYMBOL",
-            "name": "paragraph"
-          },
-          "named": true,
-          "value": "heading_content"
-        },
-        {
-          "type": "CHOICE",
-          "members": [
-            {
-              "type": "SYMBOL",
-              "name": "setext_h1_underline"
-            },
-            {
-              "type": "SYMBOL",
-              "name": "setext_h2_underline"
-            }
-          ]
-        },
-        {
-          "type": "SYMBOL",
-          "name": "_newline"
-        }
-      ]
-    },
-    "indented_code_block": {
-      "type": "PREC_RIGHT",
-      "value": 0,
-      "content": {
-        "type": "SEQ",
-        "members": [
-          {
-            "type": "SYMBOL",
-            "name": "_indented_chunk"
-          },
-          {
-            "type": "REPEAT",
-            "content": {
-              "type": "CHOICE",
-              "members": [
-                {
-                  "type": "SYMBOL",
-                  "name": "_indented_chunk"
-                },
-                {
-                  "type": "SYMBOL",
-                  "name": "_blank_line"
-                }
-              ]
-            }
-          }
-        ]
-      }
-    },
-    "_indented_chunk": {
-      "type": "SEQ",
-      "members": [
-        {
-          "type": "SYMBOL",
-          "name": "_indented_chunk_start"
-        },
-        {
-          "type": "REPEAT",
-          "content": {
-            "type": "CHOICE",
-            "members": [
-              {
-                "type": "SYMBOL",
-                "name": "_text"
-              },
-              {
-                "type": "SYMBOL",
-                "name": "_newline"
-              }
-            ]
-          }
-        },
-        {
-          "type": "SYMBOL",
-          "name": "_block_close"
-        },
-        {
-          "type": "CHOICE",
-          "members": [
-            {
-              "type": "SYMBOL",
-              "name": "_ignore_matching_tokens"
-            },
-            {
-              "type": "BLANK"
-            }
-          ]
-        }
-      ]
-    },
-    "fenced_code_block": {
-      "type": "PREC_RIGHT",
-      "value": 0,
-      "content": {
-        "type": "CHOICE",
-        "members": [
-          {
-            "type": "SEQ",
-            "members": [
-              {
-                "type": "SYMBOL",
-                "name": "_fenced_code_block_start_backtick"
-              },
-              {
-                "type": "CHOICE",
-                "members": [
-                  {
-                    "type": "SYMBOL",
-                    "name": "info_string"
-                  },
-                  {
-                    "type": "BLANK"
-                  }
-                ]
-              },
-              {
-                "type": "SYMBOL",
-                "name": "_newline"
-              },
-              {
-                "type": "CHOICE",
-                "members": [
-                  {
-                    "type": "SYMBOL",
-                    "name": "code_fence_content"
-                  },
-                  {
-                    "type": "BLANK"
-                  }
-                ]
-              },
-              {
-                "type": "CHOICE",
-                "members": [
-                  {
-                    "type": "SEQ",
-                    "members": [
-                      {
-                        "type": "SYMBOL",
-                        "name": "_fenced_code_block_end_backtick"
-                      },
-                      {
-                        "type": "SYMBOL",
-                        "name": "_close_block"
-                      },
-                      {
-                        "type": "SYMBOL",
-                        "name": "_newline"
-                      }
-                    ]
-                  },
-                  {
-                    "type": "BLANK"
-                  }
-                ]
-              },
-              {
-                "type": "SYMBOL",
-                "name": "_block_close"
-              }
-            ]
-          },
-          {
-            "type": "SEQ",
-            "members": [
-              {
-                "type": "SYMBOL",
-                "name": "_fenced_code_block_start_tilde"
-              },
-              {
-                "type": "CHOICE",
-                "members": [
-                  {
-                    "type": "SYMBOL",
-                    "name": "info_string"
-                  },
-                  {
-                    "type": "BLANK"
-                  }
-                ]
-              },
-              {
-                "type": "SYMBOL",
-                "name": "_newline"
-              },
-              {
-                "type": "CHOICE",
-                "members": [
-                  {
-                    "type": "SYMBOL",
-                    "name": "code_fence_content"
-                  },
-                  {
-                    "type": "BLANK"
-                  }
-                ]
-              },
-              {
-                "type": "CHOICE",
-                "members": [
-                  {
-                    "type": "SEQ",
-                    "members": [
-                      {
-                        "type": "SYMBOL",
-                        "name": "_fenced_code_block_end_tilde"
-                      },
-                      {
-                        "type": "SYMBOL",
-                        "name": "_close_block"
-                      },
-                      {
-                        "type": "SYMBOL",
-                        "name": "_newline"
-                      }
-                    ]
-                  },
-                  {
-                    "type": "BLANK"
-                  }
-                ]
-              },
-              {
-                "type": "SYMBOL",
-                "name": "_block_close"
-              }
-            ]
-          }
-        ]
-      }
-    },
-    "code_fence_content": {
-      "type": "REPEAT1",
-      "content": {
-        "type": "CHOICE",
-        "members": [
-          {
-            "type": "SYMBOL",
-            "name": "_newline"
-          },
-          {
-            "type": "SYMBOL",
-            "name": "_text"
-          }
-        ]
-      }
-    },
-    "info_string": {
-      "type": "REPEAT1",
-      "content": {
-        "type": "CHOICE",
-        "members": [
-          {
-            "type": "SYMBOL",
-            "name": "_text"
-          },
-          {
-            "type": "SYMBOL",
-            "name": "backslash_escape"
-          },
-          {
-            "type": "SYMBOL",
-            "name": "entity_reference"
-          },
-          {
-            "type": "SYMBOL",
-            "name": "numeric_character_reference"
-          }
-        ]
-      }
-    },
-    "html_block": {
-      "type": "PREC",
-      "value": 1,
-      "content": {
-        "type": "SEQ",
-        "members": [
-          {
-            "type": "CHOICE",
-            "members": [
-              {
-                "type": "SYMBOL",
-                "name": "_whitespace"
-              },
-              {
-                "type": "BLANK"
-              }
-            ]
-          },
-          {
-            "type": "CHOICE",
-            "members": [
-              {
-                "type": "SYMBOL",
-                "name": "_html_block_1"
-              },
-              {
-                "type": "SYMBOL",
-                "name": "_html_block_2"
-              },
-              {
-                "type": "SYMBOL",
-                "name": "_html_block_3"
-              },
-              {
-                "type": "SYMBOL",
-                "name": "_html_block_4"
-              },
-              {
-                "type": "SYMBOL",
-                "name": "_html_block_5"
-              },
-              {
-                "type": "SYMBOL",
-                "name": "_html_block_6"
-              },
-              {
-                "type": "SYMBOL",
-                "name": "_html_block_7"
-              }
-            ]
-          }
-        ]
-      }
-    },
-    "_html_block_1": {
-      "type": "SEQ",
-      "members": [
-        {
-          "type": "PATTERN",
-          "value": "<([pP][rR][eE]|[sS][cC][rR][iI][pP][tT]|[sS][tT][yY][lL][eE])([\\r\\n]|[ \\t>][^<\\r\\n]*(\\n|\\r\\n?)?)"
-        },
-        {
-          "type": "SYMBOL",
-          "name": "_open_block"
-        },
-        {
-          "type": "REPEAT",
-          "content": {
-            "type": "CHOICE",
-            "members": [
-              {
-                "type": "SYMBOL",
-                "name": "_whitespace"
-              },
-              {
-                "type": "SYMBOL",
-                "name": "_word"
-              },
-              {
-                "type": "SEQ",
-                "members": [
-                  {
-                    "type": "CHOICE",
-                    "members": [
-                      {
-                        "type": "STRING",
-                        "value": "!"
-                      },
-                      {
-                        "type": "STRING",
-                        "value": "\""
-                      },
-                      {
-                        "type": "STRING",
-                        "value": "#"
-                      },
-                      {
-                        "type": "STRING",
-                        "value": "$"
-                      },
-                      {
-                        "type": "STRING",
-                        "value": "%"
-                      },
-                      {
-                        "type": "STRING",
-                        "value": "&"
-                      },
-                      {
-                        "type": "STRING",
-                        "value": "'"
-                      },
-                      {
-                        "type": "STRING",
-                        "value": "("
-                      },
-                      {
-                        "type": "STRING",
-                        "value": ")"
-                      },
-                      {
-                        "type": "STRING",
-                        "value": "*"
-                      },
-                      {
-                        "type": "STRING",
-                        "value": "+"
-                      },
-                      {
-                        "type": "STRING",
-                        "value": ","
-                      },
-                      {
-                        "type": "STRING",
-                        "value": "-"
-                      },
-                      {
-                        "type": "STRING",
-                        "value": "."
-                      },
-                      {
-                        "type": "STRING",
-                        "value": "/"
-                      },
-                      {
-                        "type": "STRING",
-                        "value": ":"
-                      },
-                      {
-                        "type": "STRING",
-                        "value": ";"
-                      },
-                      {
-                        "type": "STRING",
-                        "value": "<"
-                      },
-                      {
-                        "type": "STRING",
-                        "value": "="
-                      },
-                      {
-                        "type": "STRING",
-                        "value": ">"
-                      },
-                      {
-                        "type": "STRING",
-                        "value": "?"
-                      },
-                      {
-                        "type": "STRING",
-                        "value": "@"
-                      },
-                      {
-                        "type": "STRING",
-                        "value": "["
-                      },
-                      {
-                        "type": "STRING",
-                        "value": "\\"
-                      },
-                      {
-                        "type": "STRING",
-                        "value": "]"
-                      },
-                      {
-                        "type": "STRING",
-                        "value": "^"
-                      },
-                      {
-                        "type": "STRING",
-                        "value": "_"
-                      },
-                      {
-                        "type": "STRING",
-                        "value": "`"
-                      },
-                      {
-                        "type": "STRING",
-                        "value": "{"
-                      },
-                      {
-                        "type": "STRING",
-                        "value": "|"
-                      },
-                      {
-                        "type": "STRING",
-                        "value": "}"
-                      },
-                      {
-                        "type": "STRING",
-                        "value": "~"
-                      }
-                    ]
-                  },
-                  {
-                    "type": "CHOICE",
-                    "members": [
-                      {
-                        "type": "SYMBOL",
-                        "name": "_last_token_punctuation"
-                      },
-                      {
-                        "type": "BLANK"
-                      }
-                    ]
-                  }
-                ]
-              },
-              {
-                "type": "SYMBOL",
-                "name": "_newline"
-              },
-              {
-                "type": "SEQ",
-                "members": [
-                  {
-                    "type": "PATTERN",
-                    "value": "<\\/([pP][rR][eE]|[sS][cC][rR][iI][pP][tT]|[sS][tT][yY][lL][eE])>"
-                  },
-                  {
-                    "type": "SYMBOL",
-                    "name": "_close_block"
-                  }
-                ]
-              }
-            ]
-          }
-        },
-        {
-          "type": "SYMBOL",
-          "name": "_block_close"
-        },
-        {
-          "type": "CHOICE",
-          "members": [
-            {
-              "type": "SYMBOL",
-              "name": "_ignore_matching_tokens"
-            },
-            {
-              "type": "BLANK"
-            }
-          ]
-        }
-      ]
-    },
-    "_html_block_2": {
-      "type": "SEQ",
-      "members": [
-        {
-          "type": "STRING",
-          "value": "<!--"
-        },
-        {
-          "type": "SYMBOL",
-          "name": "_open_block"
-        },
-        {
-          "type": "REPEAT",
-          "content": {
-            "type": "CHOICE",
-            "members": [
-              {
-                "type": "SYMBOL",
-                "name": "_whitespace"
-              },
-              {
-                "type": "SYMBOL",
-                "name": "_word"
-              },
-              {
-                "type": "SEQ",
-                "members": [
-                  {
-                    "type": "CHOICE",
-                    "members": [
-                      {
-                        "type": "STRING",
-                        "value": "!"
-                      },
-                      {
-                        "type": "STRING",
-                        "value": "\""
-                      },
-                      {
-                        "type": "STRING",
-                        "value": "#"
-                      },
-                      {
-                        "type": "STRING",
-                        "value": "$"
-                      },
-                      {
-                        "type": "STRING",
-                        "value": "%"
-                      },
-                      {
-                        "type": "STRING",
-                        "value": "&"
-                      },
-                      {
-                        "type": "STRING",
-                        "value": "'"
-                      },
-                      {
-                        "type": "STRING",
-                        "value": "("
-                      },
-                      {
-                        "type": "STRING",
-                        "value": ")"
-                      },
-                      {
-                        "type": "STRING",
-                        "value": "*"
-                      },
-                      {
-                        "type": "STRING",
-                        "value": "+"
-                      },
-                      {
-                        "type": "STRING",
-                        "value": ","
-                      },
-                      {
-                        "type": "STRING",
-                        "value": "-"
-                      },
-                      {
-                        "type": "STRING",
-                        "value": "."
-                      },
-                      {
-                        "type": "STRING",
-                        "value": "/"
-                      },
-                      {
-                        "type": "STRING",
-                        "value": ":"
-                      },
-                      {
-                        "type": "STRING",
-                        "value": ";"
-                      },
-                      {
-                        "type": "STRING",
-                        "value": "<"
-                      },
-                      {
-                        "type": "STRING",
-                        "value": "="
-                      },
-                      {
-                        "type": "STRING",
-                        "value": ">"
-                      },
-                      {
-                        "type": "STRING",
-                        "value": "?"
-                      },
-                      {
-                        "type": "STRING",
-                        "value": "@"
-                      },
-                      {
-                        "type": "STRING",
-                        "value": "["
-                      },
-                      {
-                        "type": "STRING",
-                        "value": "\\"
-                      },
-                      {
-                        "type": "STRING",
-                        "value": "]"
-                      },
-                      {
-                        "type": "STRING",
-                        "value": "^"
-                      },
-                      {
-                        "type": "STRING",
-                        "value": "_"
-                      },
-                      {
-                        "type": "STRING",
-                        "value": "`"
-                      },
-                      {
-                        "type": "STRING",
-                        "value": "{"
-                      },
-                      {
-                        "type": "STRING",
-                        "value": "|"
-                      },
-                      {
-                        "type": "STRING",
-                        "value": "}"
-                      },
-                      {
-                        "type": "STRING",
-                        "value": "~"
-                      }
-                    ]
-                  },
-                  {
-                    "type": "CHOICE",
-                    "members": [
-                      {
-                        "type": "SYMBOL",
-                        "name": "_last_token_punctuation"
-                      },
-                      {
-                        "type": "BLANK"
-                      }
-                    ]
-                  }
-                ]
-              },
-              {
-                "type": "SYMBOL",
-                "name": "_newline"
-              },
-              {
-                "type": "SEQ",
-                "members": [
-                  {
-                    "type": "STRING",
-                    "value": "-->"
-                  },
-                  {
-                    "type": "SYMBOL",
-                    "name": "_close_block"
-                  }
-                ]
-              }
-            ]
-          }
-        },
-        {
-          "type": "SYMBOL",
-          "name": "_block_close"
-        },
-        {
-          "type": "CHOICE",
-          "members": [
-            {
-              "type": "SYMBOL",
-              "name": "_ignore_matching_tokens"
-            },
-            {
-              "type": "BLANK"
-            }
-          ]
-        }
-      ]
-    },
-    "_html_block_3": {
-      "type": "SEQ",
-      "members": [
-        {
-          "type": "STRING",
-          "value": "<?"
-        },
-        {
-          "type": "SYMBOL",
-          "name": "_open_block"
-        },
-        {
-          "type": "REPEAT",
-          "content": {
-            "type": "CHOICE",
-            "members": [
-              {
-                "type": "SYMBOL",
-                "name": "_whitespace"
-              },
-              {
-                "type": "SYMBOL",
-                "name": "_word"
-              },
-              {
-                "type": "SEQ",
-                "members": [
-                  {
-                    "type": "CHOICE",
-                    "members": [
-                      {
-                        "type": "STRING",
-                        "value": "!"
-                      },
-                      {
-                        "type": "STRING",
-                        "value": "\""
-                      },
-                      {
-                        "type": "STRING",
-                        "value": "#"
-                      },
-                      {
-                        "type": "STRING",
-                        "value": "$"
-                      },
-                      {
-                        "type": "STRING",
-                        "value": "%"
-                      },
-                      {
-                        "type": "STRING",
-                        "value": "&"
-                      },
-                      {
-                        "type": "STRING",
-                        "value": "'"
-                      },
-                      {
-                        "type": "STRING",
-                        "value": "("
-                      },
-                      {
-                        "type": "STRING",
-                        "value": ")"
-                      },
-                      {
-                        "type": "STRING",
-                        "value": "*"
-                      },
-                      {
-                        "type": "STRING",
-                        "value": "+"
-                      },
-                      {
-                        "type": "STRING",
-                        "value": ","
-                      },
-                      {
-                        "type": "STRING",
-                        "value": "-"
-                      },
-                      {
-                        "type": "STRING",
-                        "value": "."
-                      },
-                      {
-                        "type": "STRING",
-                        "value": "/"
-                      },
-                      {
-                        "type": "STRING",
-                        "value": ":"
-                      },
-                      {
-                        "type": "STRING",
-                        "value": ";"
-                      },
-                      {
-                        "type": "STRING",
-                        "value": "<"
-                      },
-                      {
-                        "type": "STRING",
-                        "value": "="
-                      },
-                      {
-                        "type": "STRING",
-                        "value": ">"
-                      },
-                      {
-                        "type": "STRING",
-                        "value": "?"
-                      },
-                      {
-                        "type": "STRING",
-                        "value": "@"
-                      },
-                      {
-                        "type": "STRING",
-                        "value": "["
-                      },
-                      {
-                        "type": "STRING",
-                        "value": "\\"
-                      },
-                      {
-                        "type": "STRING",
-                        "value": "]"
-                      },
-                      {
-                        "type": "STRING",
-                        "value": "^"
-                      },
-                      {
-                        "type": "STRING",
-                        "value": "_"
-                      },
-                      {
-                        "type": "STRING",
-                        "value": "`"
-                      },
-                      {
-                        "type": "STRING",
-                        "value": "{"
-                      },
-                      {
-                        "type": "STRING",
-                        "value": "|"
-                      },
-                      {
-                        "type": "STRING",
-                        "value": "}"
-                      },
-                      {
-                        "type": "STRING",
-                        "value": "~"
-                      }
-                    ]
-                  },
-                  {
-                    "type": "CHOICE",
-                    "members": [
-                      {
-                        "type": "SYMBOL",
-                        "name": "_last_token_punctuation"
-                      },
-                      {
-                        "type": "BLANK"
-                      }
-                    ]
-                  }
-                ]
-              },
-              {
-                "type": "SYMBOL",
-                "name": "_newline"
-              },
-              {
-                "type": "SEQ",
-                "members": [
-                  {
-                    "type": "STRING",
-                    "value": "?>"
-                  },
-                  {
-                    "type": "SYMBOL",
-                    "name": "_close_block"
-                  }
-                ]
-              }
-            ]
-          }
-        },
-        {
-          "type": "SYMBOL",
-          "name": "_block_close"
-        },
-        {
-          "type": "CHOICE",
-          "members": [
-            {
-              "type": "SYMBOL",
-              "name": "_ignore_matching_tokens"
-            },
-            {
-              "type": "BLANK"
-            }
-          ]
-        }
-      ]
-    },
-    "_html_block_4": {
-      "type": "SEQ",
-      "members": [
-        {
-          "type": "PATTERN",
-          "value": "<![A-Z]+"
-        },
-        {
-          "type": "SYMBOL",
-          "name": "_open_block"
-        },
-        {
-          "type": "REPEAT",
-          "content": {
-            "type": "CHOICE",
-            "members": [
-              {
-                "type": "SYMBOL",
-                "name": "_whitespace"
-              },
-              {
-                "type": "SYMBOL",
-<<<<<<< HEAD
-                "name": "_blank_line"
-              },
-              {
-                "type": "SYMBOL",
-                "name": "_close_block"
-              },
-              {
-                "type": "CHOICE",
-                "members": [
-                  {
-                    "type": "SYMBOL",
-                    "name": "_ignore_matching_tokens"
-                  },
-                  {
-                    "type": "BLANK"
-                  }
-                ]
-              }
-            ]
-          }
-        },
-        {
-          "type": "REPEAT1",
-          "content": {
-            "type": "SYMBOL",
-            "name": "_block"
-          }
         }
       ]
     },
@@ -1838,12 +779,66 @@
         }
       }
     },
+    "html_block": {
+      "type": "PREC",
+      "value": 1,
+      "content": {
+        "type": "SEQ",
+        "members": [
+          {
+            "type": "CHOICE",
+            "members": [
+              {
+                "type": "SYMBOL",
+                "name": "_whitespace"
+              },
+              {
+                "type": "BLANK"
+              }
+            ]
+          },
+          {
+            "type": "CHOICE",
+            "members": [
+              {
+                "type": "SYMBOL",
+                "name": "_html_block_1"
+              },
+              {
+                "type": "SYMBOL",
+                "name": "_html_block_2"
+              },
+              {
+                "type": "SYMBOL",
+                "name": "_html_block_3"
+              },
+              {
+                "type": "SYMBOL",
+                "name": "_html_block_4"
+              },
+              {
+                "type": "SYMBOL",
+                "name": "_html_block_5"
+              },
+              {
+                "type": "SYMBOL",
+                "name": "_html_block_6"
+              },
+              {
+                "type": "SYMBOL",
+                "name": "_html_block_7"
+              }
+            ]
+          }
+        ]
+      }
+    },
     "_html_block_1": {
       "type": "SEQ",
       "members": [
         {
           "type": "PATTERN",
-          "value": "<([sS][cC][rR][iI][pP][tT]|[sS][tT][yY][lL][eE]|[pP][rR][eE])([\\r\\n]|[ \\t>][^<\\r\\n]*(\\n|\\r\\n?)?)"
+          "value": "<([pP][rR][eE]|[sS][cC][rR][iI][pP][tT]|[sS][tT][yY][lL][eE])([\\r\\n]|[ \\t>][^<\\r\\n]*(\\n|\\r\\n?)?)"
         },
         {
           "type": "SYMBOL",
@@ -1860,8 +855,642 @@
               },
               {
                 "type": "SYMBOL",
-=======
->>>>>>> 2fc0c571
+                "name": "_word"
+              },
+              {
+                "type": "SEQ",
+                "members": [
+                  {
+                    "type": "CHOICE",
+                    "members": [
+                      {
+                        "type": "STRING",
+                        "value": "!"
+                      },
+                      {
+                        "type": "STRING",
+                        "value": "\""
+                      },
+                      {
+                        "type": "STRING",
+                        "value": "#"
+                      },
+                      {
+                        "type": "STRING",
+                        "value": "$"
+                      },
+                      {
+                        "type": "STRING",
+                        "value": "%"
+                      },
+                      {
+                        "type": "STRING",
+                        "value": "&"
+                      },
+                      {
+                        "type": "STRING",
+                        "value": "'"
+                      },
+                      {
+                        "type": "STRING",
+                        "value": "("
+                      },
+                      {
+                        "type": "STRING",
+                        "value": ")"
+                      },
+                      {
+                        "type": "STRING",
+                        "value": "*"
+                      },
+                      {
+                        "type": "STRING",
+                        "value": "+"
+                      },
+                      {
+                        "type": "STRING",
+                        "value": ","
+                      },
+                      {
+                        "type": "STRING",
+                        "value": "-"
+                      },
+                      {
+                        "type": "STRING",
+                        "value": "."
+                      },
+                      {
+                        "type": "STRING",
+                        "value": "/"
+                      },
+                      {
+                        "type": "STRING",
+                        "value": ":"
+                      },
+                      {
+                        "type": "STRING",
+                        "value": ";"
+                      },
+                      {
+                        "type": "STRING",
+                        "value": "<"
+                      },
+                      {
+                        "type": "STRING",
+                        "value": "="
+                      },
+                      {
+                        "type": "STRING",
+                        "value": ">"
+                      },
+                      {
+                        "type": "STRING",
+                        "value": "?"
+                      },
+                      {
+                        "type": "STRING",
+                        "value": "@"
+                      },
+                      {
+                        "type": "STRING",
+                        "value": "["
+                      },
+                      {
+                        "type": "STRING",
+                        "value": "\\"
+                      },
+                      {
+                        "type": "STRING",
+                        "value": "]"
+                      },
+                      {
+                        "type": "STRING",
+                        "value": "^"
+                      },
+                      {
+                        "type": "STRING",
+                        "value": "_"
+                      },
+                      {
+                        "type": "STRING",
+                        "value": "`"
+                      },
+                      {
+                        "type": "STRING",
+                        "value": "{"
+                      },
+                      {
+                        "type": "STRING",
+                        "value": "|"
+                      },
+                      {
+                        "type": "STRING",
+                        "value": "}"
+                      },
+                      {
+                        "type": "STRING",
+                        "value": "~"
+                      }
+                    ]
+                  },
+                  {
+                    "type": "CHOICE",
+                    "members": [
+                      {
+                        "type": "SYMBOL",
+                        "name": "_last_token_punctuation"
+                      },
+                      {
+                        "type": "BLANK"
+                      }
+                    ]
+                  }
+                ]
+              },
+              {
+                "type": "SYMBOL",
+                "name": "_newline"
+              },
+              {
+                "type": "SEQ",
+                "members": [
+                  {
+                    "type": "PATTERN",
+                    "value": "<\\/([pP][rR][eE]|[sS][cC][rR][iI][pP][tT]|[sS][tT][yY][lL][eE])>"
+                  },
+                  {
+                    "type": "SYMBOL",
+                    "name": "_close_block"
+                  }
+                ]
+              }
+            ]
+          }
+        },
+        {
+          "type": "SYMBOL",
+          "name": "_block_close"
+        },
+        {
+          "type": "CHOICE",
+          "members": [
+            {
+              "type": "SYMBOL",
+              "name": "_ignore_matching_tokens"
+            },
+            {
+              "type": "BLANK"
+            }
+          ]
+        }
+      ]
+    },
+    "_html_block_2": {
+      "type": "SEQ",
+      "members": [
+        {
+          "type": "STRING",
+          "value": "<!--"
+        },
+        {
+          "type": "SYMBOL",
+          "name": "_open_block"
+        },
+        {
+          "type": "REPEAT",
+          "content": {
+            "type": "CHOICE",
+            "members": [
+              {
+                "type": "SYMBOL",
+                "name": "_whitespace"
+              },
+              {
+                "type": "SYMBOL",
+                "name": "_word"
+              },
+              {
+                "type": "SEQ",
+                "members": [
+                  {
+                    "type": "CHOICE",
+                    "members": [
+                      {
+                        "type": "STRING",
+                        "value": "!"
+                      },
+                      {
+                        "type": "STRING",
+                        "value": "\""
+                      },
+                      {
+                        "type": "STRING",
+                        "value": "#"
+                      },
+                      {
+                        "type": "STRING",
+                        "value": "$"
+                      },
+                      {
+                        "type": "STRING",
+                        "value": "%"
+                      },
+                      {
+                        "type": "STRING",
+                        "value": "&"
+                      },
+                      {
+                        "type": "STRING",
+                        "value": "'"
+                      },
+                      {
+                        "type": "STRING",
+                        "value": "("
+                      },
+                      {
+                        "type": "STRING",
+                        "value": ")"
+                      },
+                      {
+                        "type": "STRING",
+                        "value": "*"
+                      },
+                      {
+                        "type": "STRING",
+                        "value": "+"
+                      },
+                      {
+                        "type": "STRING",
+                        "value": ","
+                      },
+                      {
+                        "type": "STRING",
+                        "value": "-"
+                      },
+                      {
+                        "type": "STRING",
+                        "value": "."
+                      },
+                      {
+                        "type": "STRING",
+                        "value": "/"
+                      },
+                      {
+                        "type": "STRING",
+                        "value": ":"
+                      },
+                      {
+                        "type": "STRING",
+                        "value": ";"
+                      },
+                      {
+                        "type": "STRING",
+                        "value": "<"
+                      },
+                      {
+                        "type": "STRING",
+                        "value": "="
+                      },
+                      {
+                        "type": "STRING",
+                        "value": ">"
+                      },
+                      {
+                        "type": "STRING",
+                        "value": "?"
+                      },
+                      {
+                        "type": "STRING",
+                        "value": "@"
+                      },
+                      {
+                        "type": "STRING",
+                        "value": "["
+                      },
+                      {
+                        "type": "STRING",
+                        "value": "\\"
+                      },
+                      {
+                        "type": "STRING",
+                        "value": "]"
+                      },
+                      {
+                        "type": "STRING",
+                        "value": "^"
+                      },
+                      {
+                        "type": "STRING",
+                        "value": "_"
+                      },
+                      {
+                        "type": "STRING",
+                        "value": "`"
+                      },
+                      {
+                        "type": "STRING",
+                        "value": "{"
+                      },
+                      {
+                        "type": "STRING",
+                        "value": "|"
+                      },
+                      {
+                        "type": "STRING",
+                        "value": "}"
+                      },
+                      {
+                        "type": "STRING",
+                        "value": "~"
+                      }
+                    ]
+                  },
+                  {
+                    "type": "CHOICE",
+                    "members": [
+                      {
+                        "type": "SYMBOL",
+                        "name": "_last_token_punctuation"
+                      },
+                      {
+                        "type": "BLANK"
+                      }
+                    ]
+                  }
+                ]
+              },
+              {
+                "type": "SYMBOL",
+                "name": "_newline"
+              },
+              {
+                "type": "SEQ",
+                "members": [
+                  {
+                    "type": "STRING",
+                    "value": "-->"
+                  },
+                  {
+                    "type": "SYMBOL",
+                    "name": "_close_block"
+                  }
+                ]
+              }
+            ]
+          }
+        },
+        {
+          "type": "SYMBOL",
+          "name": "_block_close"
+        },
+        {
+          "type": "CHOICE",
+          "members": [
+            {
+              "type": "SYMBOL",
+              "name": "_ignore_matching_tokens"
+            },
+            {
+              "type": "BLANK"
+            }
+          ]
+        }
+      ]
+    },
+    "_html_block_3": {
+      "type": "SEQ",
+      "members": [
+        {
+          "type": "STRING",
+          "value": "<?"
+        },
+        {
+          "type": "SYMBOL",
+          "name": "_open_block"
+        },
+        {
+          "type": "REPEAT",
+          "content": {
+            "type": "CHOICE",
+            "members": [
+              {
+                "type": "SYMBOL",
+                "name": "_whitespace"
+              },
+              {
+                "type": "SYMBOL",
+                "name": "_word"
+              },
+              {
+                "type": "SEQ",
+                "members": [
+                  {
+                    "type": "CHOICE",
+                    "members": [
+                      {
+                        "type": "STRING",
+                        "value": "!"
+                      },
+                      {
+                        "type": "STRING",
+                        "value": "\""
+                      },
+                      {
+                        "type": "STRING",
+                        "value": "#"
+                      },
+                      {
+                        "type": "STRING",
+                        "value": "$"
+                      },
+                      {
+                        "type": "STRING",
+                        "value": "%"
+                      },
+                      {
+                        "type": "STRING",
+                        "value": "&"
+                      },
+                      {
+                        "type": "STRING",
+                        "value": "'"
+                      },
+                      {
+                        "type": "STRING",
+                        "value": "("
+                      },
+                      {
+                        "type": "STRING",
+                        "value": ")"
+                      },
+                      {
+                        "type": "STRING",
+                        "value": "*"
+                      },
+                      {
+                        "type": "STRING",
+                        "value": "+"
+                      },
+                      {
+                        "type": "STRING",
+                        "value": ","
+                      },
+                      {
+                        "type": "STRING",
+                        "value": "-"
+                      },
+                      {
+                        "type": "STRING",
+                        "value": "."
+                      },
+                      {
+                        "type": "STRING",
+                        "value": "/"
+                      },
+                      {
+                        "type": "STRING",
+                        "value": ":"
+                      },
+                      {
+                        "type": "STRING",
+                        "value": ";"
+                      },
+                      {
+                        "type": "STRING",
+                        "value": "<"
+                      },
+                      {
+                        "type": "STRING",
+                        "value": "="
+                      },
+                      {
+                        "type": "STRING",
+                        "value": ">"
+                      },
+                      {
+                        "type": "STRING",
+                        "value": "?"
+                      },
+                      {
+                        "type": "STRING",
+                        "value": "@"
+                      },
+                      {
+                        "type": "STRING",
+                        "value": "["
+                      },
+                      {
+                        "type": "STRING",
+                        "value": "\\"
+                      },
+                      {
+                        "type": "STRING",
+                        "value": "]"
+                      },
+                      {
+                        "type": "STRING",
+                        "value": "^"
+                      },
+                      {
+                        "type": "STRING",
+                        "value": "_"
+                      },
+                      {
+                        "type": "STRING",
+                        "value": "`"
+                      },
+                      {
+                        "type": "STRING",
+                        "value": "{"
+                      },
+                      {
+                        "type": "STRING",
+                        "value": "|"
+                      },
+                      {
+                        "type": "STRING",
+                        "value": "}"
+                      },
+                      {
+                        "type": "STRING",
+                        "value": "~"
+                      }
+                    ]
+                  },
+                  {
+                    "type": "CHOICE",
+                    "members": [
+                      {
+                        "type": "SYMBOL",
+                        "name": "_last_token_punctuation"
+                      },
+                      {
+                        "type": "BLANK"
+                      }
+                    ]
+                  }
+                ]
+              },
+              {
+                "type": "SYMBOL",
+                "name": "_newline"
+              },
+              {
+                "type": "SEQ",
+                "members": [
+                  {
+                    "type": "STRING",
+                    "value": "?>"
+                  },
+                  {
+                    "type": "SYMBOL",
+                    "name": "_close_block"
+                  }
+                ]
+              }
+            ]
+          }
+        },
+        {
+          "type": "SYMBOL",
+          "name": "_block_close"
+        },
+        {
+          "type": "CHOICE",
+          "members": [
+            {
+              "type": "SYMBOL",
+              "name": "_ignore_matching_tokens"
+            },
+            {
+              "type": "BLANK"
+            }
+          ]
+        }
+      ]
+    },
+    "_html_block_4": {
+      "type": "SEQ",
+      "members": [
+        {
+          "type": "PATTERN",
+          "value": "<![A-Z]+"
+        },
+        {
+          "type": "SYMBOL",
+          "name": "_open_block"
+        },
+        {
+          "type": "REPEAT",
+          "content": {
+            "type": "CHOICE",
+            "members": [
+              {
+                "type": "SYMBOL",
+                "name": "_whitespace"
+              },
+              {
+                "type": "SYMBOL",
                 "name": "_word"
               },
               {
@@ -3535,8 +3164,13 @@
       "type": "SEQ",
       "members": [
         {
-          "type": "SYMBOL",
-          "name": "_block_quote_start"
+          "type": "ALIAS",
+          "content": {
+            "type": "SYMBOL",
+            "name": "_block_quote_start"
+          },
+          "named": true,
+          "value": "block_quote_marker"
         },
         {
           "type": "CHOICE",
@@ -3974,6 +3608,18 @@
               {
                 "type": "SYMBOL",
                 "name": "_close_block"
+              },
+              {
+                "type": "CHOICE",
+                "members": [
+                  {
+                    "type": "SYMBOL",
+                    "name": "_ignore_matching_tokens"
+                  },
+                  {
+                    "type": "BLANK"
+                  }
+                ]
               }
             ]
           }
@@ -4017,12 +3663,8 @@
                 "value": "["
               },
               {
-                "type": "PREC",
-                "value": 1,
-                "content": {
-                  "type": "STRING",
-                  "value": "]"
-                }
+                "type": "STRING",
+                "value": "]"
               }
             ]
           }
@@ -4046,12 +3688,8 @@
           "value": "link_text"
         },
         {
-          "type": "PREC",
-          "value": 1,
-          "content": {
-            "type": "STRING",
-            "value": "]"
-          }
+          "type": "STRING",
+          "value": "]"
         }
       ]
     },
@@ -5673,8 +5311,12 @@
                 "value": "["
               },
               {
-                "type": "STRING",
-                "value": "]"
+                "type": "PREC",
+                "value": 1,
+                "content": {
+                  "type": "STRING",
+                  "value": "]"
+                }
               }
             ]
           }
@@ -5702,8 +5344,12 @@
           "value": "image_description"
         },
         {
-          "type": "STRING",
-          "value": "]"
+          "type": "PREC",
+          "value": 1,
+          "content": {
+            "type": "STRING",
+            "value": "]"
+          }
         }
       ]
     },
