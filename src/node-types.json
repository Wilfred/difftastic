[
  {
    "type": "FALSE",
    "named": true,
    "fields": {}
  },
  {
    "type": "NULL",
    "named": true,
    "fields": {}
  },
  {
    "type": "TRUE",
    "named": true,
    "fields": {}
  },
  {
    "type": "alias",
    "named": true,
    "fields": {},
    "children": {
      "multiple": true,
      "required": true,
      "types": [
        {
          "type": "FALSE",
          "named": true
        },
        {
          "type": "NULL",
          "named": true
        },
        {
          "type": "TRUE",
          "named": true
        },
        {
          "type": "argument_reference",
          "named": true
        },
        {
          "type": "array_element_access",
          "named": true
        },
        {
          "type": "asterisk_expression",
          "named": true
        },
        {
          "type": "at_time_zone_expression",
          "named": true
        },
        {
          "type": "binary_expression",
          "named": true
        },
        {
          "type": "boolean_expression",
          "named": true
        },
        {
          "type": "conditional_expression",
          "named": true
        },
        {
          "type": "dotted_name",
          "named": true
        },
        {
          "type": "function_call",
          "named": true
        },
        {
          "type": "identifier",
          "named": true
        },
        {
          "type": "in_expression",
          "named": true
        },
        {
          "type": "interval_expression",
          "named": true
        },
        {
          "type": "is_expression",
          "named": true
        },
        {
          "type": "json_access",
          "named": true
        },
        {
          "type": "number",
          "named": true
        },
        {
          "type": "select_subexpression",
          "named": true
        },
        {
          "type": "string",
          "named": true
        },
        {
          "type": "type_cast",
          "named": true
        },
        {
          "type": "unary_expression",
          "named": true
        }
      ]
    }
  },
  {
    "type": "alignment",
    "named": false,
    "fields": {},
    "children": {
      "multiple": false,
      "required": true,
      "types": [
        {
          "type": "dotted_name",
          "named": true
        },
        {
          "type": "identifier",
          "named": true
        }
      ]
    }
  },
  {
    "type": "alter_owner",
    "named": true,
    "fields": {},
    "children": {
      "multiple": false,
      "required": false,
      "types": [
        {
          "type": "dotted_name",
          "named": true
        },
        {
          "type": "identifier",
          "named": true
        }
      ]
    }
  },
  {
    "type": "alter_sequence",
    "named": true,
    "fields": {},
    "children": {
      "multiple": true,
      "required": true,
      "types": [
        {
          "type": "dotted_name",
          "named": true
        },
        {
          "type": "identifier",
          "named": true
        },
        {
          "type": "number",
          "named": true
        },
        {
          "type": "type",
          "named": true
        }
      ]
    }
  },
  {
    "type": "alter_statement",
    "named": true,
    "fields": {},
    "children": {
      "multiple": false,
      "required": true,
      "types": [
        {
          "type": "alter_sequence",
          "named": true
        },
        {
          "type": "alter_table",
          "named": true
        },
        {
          "type": "schema",
          "named": true
        }
      ]
    }
  },
  {
    "type": "alter_table",
    "named": true,
    "fields": {},
    "children": {
      "multiple": true,
      "required": true,
      "types": [
        {
          "type": "alter_table_action",
          "named": true
        },
        {
          "type": "alter_table_rename_column",
          "named": true
        },
        {
          "type": "dotted_name",
          "named": true
        },
        {
          "type": "identifier",
          "named": true
        }
      ]
    }
  },
  {
    "type": "alter_table_action",
    "named": true,
    "fields": {},
    "children": {
      "multiple": false,
      "required": true,
      "types": [
        {
          "type": "alter_owner",
          "named": true
        },
        {
          "type": "alter_table_action_add",
          "named": true
        },
        {
          "type": "alter_table_action_alter_column",
          "named": true
        },
        {
          "type": "alter_table_action_set",
          "named": true
        }
      ]
    }
  },
  {
    "type": "alter_table_action_add",
    "named": true,
    "fields": {
      "name": {
        "multiple": false,
        "required": false,
        "types": [
          {
            "type": "dotted_name",
            "named": true
          },
          {
            "type": "identifier",
            "named": true
          }
        ]
      }
    },
    "children": {
      "multiple": true,
      "required": true,
      "types": [
        {
          "type": "check",
          "named": true
        },
        {
          "type": "exclude",
          "named": true
        },
        {
          "type": "foreign_key",
          "named": true
        },
        {
          "type": "initial_mode",
          "named": true
        },
        {
          "type": "mode",
          "named": true
        },
        {
          "type": "primary_key",
          "named": true
        },
        {
          "type": "table_column",
          "named": true
        },
        {
          "type": "unique",
          "named": true
        }
      ]
    }
  },
  {
    "type": "alter_table_action_alter_column",
    "named": true,
    "fields": {},
    "children": {
      "multiple": true,
      "required": true,
      "types": [
        {
          "type": "FALSE",
          "named": true
        },
        {
          "type": "NULL",
          "named": true
        },
        {
          "type": "TRUE",
          "named": true
        },
        {
          "type": "argument_reference",
          "named": true
        },
        {
          "type": "array_element_access",
          "named": true
        },
        {
          "type": "asterisk_expression",
          "named": true
        },
        {
          "type": "at_time_zone_expression",
          "named": true
        },
        {
          "type": "binary_expression",
          "named": true
        },
        {
          "type": "boolean_expression",
          "named": true
        },
        {
          "type": "conditional_expression",
          "named": true
        },
        {
          "type": "dotted_name",
          "named": true
        },
        {
          "type": "function_call",
          "named": true
        },
        {
          "type": "identifier",
          "named": true
        },
        {
          "type": "in_expression",
          "named": true
        },
        {
          "type": "interval_expression",
          "named": true
        },
        {
          "type": "is_expression",
          "named": true
        },
        {
          "type": "json_access",
          "named": true
        },
        {
          "type": "number",
          "named": true
        },
        {
          "type": "select_subexpression",
          "named": true
        },
        {
          "type": "string",
          "named": true
        },
        {
          "type": "type_cast",
          "named": true
        },
        {
          "type": "unary_expression",
          "named": true
        }
      ]
    }
  },
  {
    "type": "alter_table_action_set",
    "named": true,
    "fields": {},
    "children": {
      "multiple": false,
      "required": false,
      "types": [
        {
          "type": "FALSE",
          "named": true
        },
        {
          "type": "NULL",
          "named": true
        },
        {
          "type": "TRUE",
          "named": true
        },
        {
          "type": "argument_reference",
          "named": true
        },
        {
          "type": "array_element_access",
          "named": true
        },
        {
          "type": "asterisk_expression",
          "named": true
        },
        {
          "type": "at_time_zone_expression",
          "named": true
        },
        {
          "type": "binary_expression",
          "named": true
        },
        {
          "type": "boolean_expression",
          "named": true
        },
        {
          "type": "conditional_expression",
          "named": true
        },
        {
          "type": "dotted_name",
          "named": true
        },
        {
          "type": "function_call",
          "named": true
        },
        {
          "type": "identifier",
          "named": true
        },
        {
          "type": "in_expression",
          "named": true
        },
        {
          "type": "interval_expression",
          "named": true
        },
        {
          "type": "is_expression",
          "named": true
        },
        {
          "type": "json_access",
          "named": true
        },
        {
          "type": "number",
          "named": true
        },
        {
          "type": "select_subexpression",
          "named": true
        },
        {
          "type": "string",
          "named": true
        },
        {
          "type": "type_cast",
          "named": true
        },
        {
          "type": "unary_expression",
          "named": true
        }
      ]
    }
  },
  {
    "type": "alter_table_rename_column",
    "named": true,
    "fields": {},
    "children": {
      "multiple": true,
      "required": true,
      "types": [
        {
          "type": "dotted_name",
          "named": true
        },
        {
          "type": "identifier",
          "named": true
        }
      ]
    }
  },
  {
    "type": "analyze",
    "named": false,
    "fields": {},
    "children": {
      "multiple": false,
      "required": true,
      "types": [
        {
          "type": "dotted_name",
          "named": true
        },
        {
          "type": "identifier",
          "named": true
        }
      ]
    }
  },
  {
    "type": "argument_reference",
    "named": true,
    "fields": {}
  },
  {
    "type": "array_element_access",
    "named": true,
    "fields": {},
    "children": {
      "multiple": true,
      "required": true,
      "types": [
        {
          "type": "FALSE",
          "named": true
        },
        {
          "type": "NULL",
          "named": true
        },
        {
          "type": "TRUE",
          "named": true
        },
        {
          "type": "argument_reference",
          "named": true
        },
        {
          "type": "array_element_access",
          "named": true
        },
        {
          "type": "asterisk_expression",
          "named": true
        },
        {
          "type": "at_time_zone_expression",
          "named": true
        },
        {
          "type": "binary_expression",
          "named": true
        },
        {
          "type": "boolean_expression",
          "named": true
        },
        {
          "type": "conditional_expression",
          "named": true
        },
        {
          "type": "dotted_name",
          "named": true
        },
        {
          "type": "function_call",
          "named": true
        },
        {
          "type": "identifier",
          "named": true
        },
        {
          "type": "in_expression",
          "named": true
        },
        {
          "type": "interval_expression",
          "named": true
        },
        {
          "type": "is_expression",
          "named": true
        },
        {
          "type": "json_access",
          "named": true
        },
        {
          "type": "number",
          "named": true
        },
        {
          "type": "select_subexpression",
          "named": true
        },
        {
          "type": "string",
          "named": true
        },
        {
          "type": "type_cast",
          "named": true
        },
        {
          "type": "unary_expression",
          "named": true
        }
      ]
    }
  },
  {
    "type": "array_type",
    "named": true,
    "fields": {},
    "children": {
      "multiple": true,
      "required": true,
      "types": [
        {
          "type": "array_type",
          "named": true
        },
        {
          "type": "number",
          "named": true
        },
        {
          "type": "type",
          "named": true
        }
      ]
    }
  },
  {
    "type": "assigment_expression",
    "named": true,
    "fields": {},
    "children": {
      "multiple": true,
      "required": true,
      "types": [
        {
          "type": "FALSE",
          "named": true
        },
        {
          "type": "NULL",
          "named": true
        },
        {
          "type": "TRUE",
          "named": true
        },
        {
          "type": "argument_reference",
          "named": true
        },
        {
          "type": "array_element_access",
          "named": true
        },
        {
          "type": "asterisk_expression",
          "named": true
        },
        {
          "type": "at_time_zone_expression",
          "named": true
        },
        {
          "type": "binary_expression",
          "named": true
        },
        {
          "type": "boolean_expression",
          "named": true
        },
        {
          "type": "conditional_expression",
          "named": true
        },
        {
          "type": "dotted_name",
          "named": true
        },
        {
          "type": "function_call",
          "named": true
        },
        {
          "type": "identifier",
          "named": true
        },
        {
          "type": "in_expression",
          "named": true
        },
        {
          "type": "interval_expression",
          "named": true
        },
        {
          "type": "is_expression",
          "named": true
        },
        {
          "type": "json_access",
          "named": true
        },
        {
          "type": "number",
          "named": true
        },
        {
          "type": "select_subexpression",
          "named": true
        },
        {
          "type": "string",
          "named": true
        },
        {
          "type": "type_cast",
          "named": true
        },
        {
          "type": "unary_expression",
          "named": true
        }
      ]
    }
  },
  {
    "type": "asterisk_expression",
    "named": true,
    "fields": {},
    "children": {
      "multiple": false,
      "required": false,
      "types": [
        {
          "type": "dotted_name",
          "named": true
        },
        {
          "type": "identifier",
          "named": true
        }
      ]
    }
  },
  {
    "type": "at_time_zone_expression",
    "named": true,
    "fields": {},
    "children": {
      "multiple": true,
      "required": false,
      "types": [
        {
          "type": "FALSE",
          "named": true
        },
        {
          "type": "NULL",
          "named": true
        },
        {
          "type": "TRUE",
          "named": true
        },
        {
          "type": "argument_reference",
          "named": true
        },
        {
          "type": "array_element_access",
          "named": true
        },
        {
          "type": "asterisk_expression",
          "named": true
        },
        {
          "type": "at_time_zone_expression",
          "named": true
        },
        {
          "type": "binary_expression",
          "named": true
        },
        {
          "type": "boolean_expression",
          "named": true
        },
        {
          "type": "conditional_expression",
          "named": true
        },
        {
          "type": "dotted_name",
          "named": true
        },
        {
          "type": "function_call",
          "named": true
        },
        {
          "type": "identifier",
          "named": true
        },
        {
          "type": "in_expression",
          "named": true
        },
        {
          "type": "interval_expression",
          "named": true
        },
        {
          "type": "is_expression",
          "named": true
        },
        {
          "type": "json_access",
          "named": true
        },
        {
          "type": "number",
          "named": true
        },
        {
          "type": "select_subexpression",
          "named": true
        },
        {
          "type": "string",
          "named": true
        },
        {
          "type": "type_cast",
          "named": true
        },
        {
          "type": "unary_expression",
          "named": true
        }
      ]
    }
  },
  {
    "type": "auto_increment_constraint",
    "named": true,
    "fields": {}
  },
  {
    "type": "begin_statement",
    "named": true,
    "fields": {}
  },
  {
    "type": "binary_expression",
    "named": true,
    "fields": {
      "left": {
        "multiple": true,
        "required": true,
        "types": [
          {
            "type": "(",
            "named": false
          },
          {
            "type": ")",
            "named": false
          },
          {
            "type": "FALSE",
            "named": true
          },
          {
            "type": "NULL",
            "named": true
          },
          {
            "type": "TRUE",
            "named": true
          },
          {
            "type": "argument_reference",
            "named": true
          },
          {
            "type": "array_element_access",
            "named": true
          },
          {
            "type": "asterisk_expression",
            "named": true
          },
          {
            "type": "at_time_zone_expression",
            "named": true
          },
          {
            "type": "binary_expression",
            "named": true
          },
          {
            "type": "boolean_expression",
            "named": true
          },
          {
            "type": "conditional_expression",
            "named": true
          },
          {
            "type": "dotted_name",
            "named": true
          },
          {
            "type": "function_call",
            "named": true
          },
          {
            "type": "identifier",
            "named": true
          },
          {
            "type": "in_expression",
            "named": true
          },
          {
            "type": "interval_expression",
            "named": true
          },
          {
            "type": "is_expression",
            "named": true
          },
          {
            "type": "json_access",
            "named": true
          },
          {
            "type": "number",
            "named": true
          },
          {
            "type": "select_subexpression",
            "named": true
          },
          {
            "type": "string",
            "named": true
          },
          {
            "type": "type_cast",
            "named": true
          },
          {
            "type": "unary_expression",
            "named": true
          }
        ]
      },
      "operator": {
        "multiple": false,
        "required": true,
        "types": [
          {
            "type": "!=",
            "named": false
          },
          {
            "type": "!~",
            "named": false
          },
          {
            "type": "!~*",
            "named": false
          },
          {
            "type": "#",
            "named": false
          },
          {
            "type": "%",
            "named": false
          },
          {
            "type": "&",
            "named": false
          },
          {
            "type": "*",
            "named": false
          },
          {
            "type": "+",
            "named": false
          },
          {
            "type": "-",
            "named": false
          },
          {
            "type": "/",
            "named": false
          },
          {
            "type": "<",
            "named": false
          },
          {
            "type": "<<",
            "named": false
          },
          {
            "type": "<=",
            "named": false
          },
          {
            "type": "<>",
            "named": false
          },
          {
            "type": "=",
            "named": false
          },
          {
            "type": ">",
            "named": false
          },
          {
            "type": ">=",
            "named": false
          },
          {
            "type": ">>",
            "named": false
          },
          {
            "type": "^",
            "named": false
          },
          {
            "type": "|",
            "named": false
          },
          {
            "type": "~",
            "named": false
          },
          {
            "type": "~*",
            "named": false
          }
        ]
      },
      "right": {
        "multiple": true,
        "required": true,
        "types": [
          {
            "type": "(",
            "named": false
          },
          {
            "type": ")",
            "named": false
          },
          {
            "type": "FALSE",
            "named": true
          },
          {
            "type": "NULL",
            "named": true
          },
          {
            "type": "TRUE",
            "named": true
          },
          {
            "type": "argument_reference",
            "named": true
          },
          {
            "type": "array_element_access",
            "named": true
          },
          {
            "type": "asterisk_expression",
            "named": true
          },
          {
            "type": "at_time_zone_expression",
            "named": true
          },
          {
            "type": "binary_expression",
            "named": true
          },
          {
            "type": "boolean_expression",
            "named": true
          },
          {
            "type": "conditional_expression",
            "named": true
          },
          {
            "type": "dotted_name",
            "named": true
          },
          {
            "type": "function_call",
            "named": true
          },
          {
            "type": "identifier",
            "named": true
          },
          {
            "type": "in_expression",
            "named": true
          },
          {
            "type": "interval_expression",
            "named": true
          },
          {
            "type": "is_expression",
            "named": true
          },
          {
            "type": "json_access",
            "named": true
          },
          {
            "type": "number",
            "named": true
          },
          {
            "type": "select_subexpression",
            "named": true
          },
          {
            "type": "string",
            "named": true
          },
          {
            "type": "type_cast",
            "named": true
          },
          {
            "type": "unary_expression",
            "named": true
          }
        ]
      }
    }
  },
  {
    "type": "binary_operator",
    "named": true,
    "fields": {}
  },
  {
    "type": "boolean_expression",
    "named": true,
    "fields": {},
    "children": {
      "multiple": true,
      "required": false,
      "types": [
        {
          "type": "FALSE",
          "named": true
        },
        {
          "type": "NULL",
          "named": true
        },
        {
          "type": "TRUE",
          "named": true
        },
        {
          "type": "argument_reference",
          "named": true
        },
        {
          "type": "array_element_access",
          "named": true
        },
        {
          "type": "asterisk_expression",
          "named": true
        },
        {
          "type": "at_time_zone_expression",
          "named": true
        },
        {
          "type": "binary_expression",
          "named": true
        },
        {
          "type": "boolean_expression",
          "named": true
        },
        {
          "type": "conditional_expression",
          "named": true
        },
        {
          "type": "dotted_name",
          "named": true
        },
        {
          "type": "function_call",
          "named": true
        },
        {
          "type": "identifier",
          "named": true
        },
        {
          "type": "in_expression",
          "named": true
        },
        {
          "type": "interval_expression",
          "named": true
        },
        {
          "type": "is_expression",
          "named": true
        },
        {
          "type": "json_access",
          "named": true
        },
        {
          "type": "number",
          "named": true
        },
        {
          "type": "select_subexpression",
          "named": true
        },
        {
          "type": "string",
          "named": true
        },
        {
          "type": "type_cast",
          "named": true
        },
        {
          "type": "unary_expression",
          "named": true
        }
      ]
    }
  },
  {
    "type": "canonical",
    "named": false,
    "fields": {},
    "children": {
      "multiple": false,
      "required": true,
      "types": [
        {
          "type": "dotted_name",
          "named": true
        },
        {
          "type": "identifier",
          "named": true
        }
      ]
    }
  },
  {
    "type": "category",
    "named": false,
    "fields": {
      "content": {
        "multiple": false,
        "required": true,
        "types": [
          {
            "type": "content",
            "named": true
          }
        ]
      }
    }
  },
  {
    "type": "check",
    "named": true,
    "fields": {},
    "children": {
      "multiple": false,
      "required": false,
      "types": [
        {
          "type": "FALSE",
          "named": true
        },
        {
          "type": "NULL",
          "named": true
        },
        {
          "type": "TRUE",
          "named": true
        },
        {
          "type": "argument_reference",
          "named": true
        },
        {
          "type": "array_element_access",
          "named": true
        },
        {
          "type": "asterisk_expression",
          "named": true
        },
        {
          "type": "at_time_zone_expression",
          "named": true
        },
        {
          "type": "binary_expression",
          "named": true
        },
        {
          "type": "boolean_expression",
          "named": true
        },
        {
          "type": "conditional_expression",
          "named": true
        },
        {
          "type": "dotted_name",
          "named": true
        },
        {
          "type": "function_call",
          "named": true
        },
        {
          "type": "identifier",
          "named": true
        },
        {
          "type": "in_expression",
          "named": true
        },
        {
          "type": "interval_expression",
          "named": true
        },
        {
          "type": "is_expression",
          "named": true
        },
        {
          "type": "json_access",
          "named": true
        },
        {
          "type": "number",
          "named": true
        },
        {
          "type": "select_subexpression",
          "named": true
        },
        {
          "type": "string",
          "named": true
        },
        {
          "type": "type_cast",
          "named": true
        },
        {
          "type": "unary_expression",
          "named": true
        }
      ]
    }
  },
  {
    "type": "check_constraint",
    "named": true,
    "fields": {},
    "children": {
      "multiple": false,
      "required": false,
      "types": [
        {
          "type": "FALSE",
          "named": true
        },
        {
          "type": "NULL",
          "named": true
        },
        {
          "type": "TRUE",
          "named": true
        },
        {
          "type": "argument_reference",
          "named": true
        },
        {
          "type": "array_element_access",
          "named": true
        },
        {
          "type": "asterisk_expression",
          "named": true
        },
        {
          "type": "at_time_zone_expression",
          "named": true
        },
        {
          "type": "binary_expression",
          "named": true
        },
        {
          "type": "boolean_expression",
          "named": true
        },
        {
          "type": "conditional_expression",
          "named": true
        },
        {
          "type": "dotted_name",
          "named": true
        },
        {
          "type": "function_call",
          "named": true
        },
        {
          "type": "identifier",
          "named": true
        },
        {
          "type": "in_expression",
          "named": true
        },
        {
          "type": "interval_expression",
          "named": true
        },
        {
          "type": "is_expression",
          "named": true
        },
        {
          "type": "json_access",
          "named": true
        },
        {
          "type": "number",
          "named": true
        },
        {
          "type": "select_subexpression",
          "named": true
        },
        {
          "type": "string",
          "named": true
        },
        {
          "type": "type_cast",
          "named": true
        },
        {
          "type": "unary_expression",
          "named": true
        }
      ]
    }
  },
  {
    "type": "collatable",
    "named": false,
    "fields": {},
    "children": {
      "multiple": false,
      "required": true,
      "types": [
        {
          "type": "dotted_name",
          "named": true
        },
        {
          "type": "identifier",
          "named": true
        }
      ]
    }
  },
  {
    "type": "collation",
    "named": false,
    "fields": {},
    "children": {
      "multiple": false,
      "required": true,
      "types": [
        {
          "type": "dotted_name",
          "named": true
        },
        {
          "type": "identifier",
          "named": true
        }
      ]
    }
  },
  {
    "type": "comment_statement",
    "named": true,
    "fields": {},
    "children": {
      "multiple": true,
      "required": true,
      "types": [
        {
          "type": "NULL",
          "named": true
        },
        {
          "type": "dotted_name",
          "named": true
        },
        {
          "type": "function_call",
          "named": true
        },
        {
          "type": "identifier",
          "named": true
        },
        {
          "type": "string",
          "named": true
        }
      ]
    }
  },
  {
    "type": "commit_statement",
    "named": true,
    "fields": {}
  },
  {
    "type": "conditional_expression",
    "named": true,
    "fields": {},
    "children": {
      "multiple": true,
      "required": false,
      "types": [
        {
          "type": "FALSE",
          "named": true
        },
        {
          "type": "NULL",
          "named": true
        },
        {
          "type": "TRUE",
          "named": true
        },
        {
          "type": "argument_reference",
          "named": true
        },
        {
          "type": "array_element_access",
          "named": true
        },
        {
          "type": "asterisk_expression",
          "named": true
        },
        {
          "type": "at_time_zone_expression",
          "named": true
        },
        {
          "type": "binary_expression",
          "named": true
        },
        {
          "type": "boolean_expression",
          "named": true
        },
        {
          "type": "conditional_expression",
          "named": true
        },
        {
          "type": "dotted_name",
          "named": true
        },
        {
          "type": "function_call",
          "named": true
        },
        {
          "type": "identifier",
          "named": true
        },
        {
          "type": "in_expression",
          "named": true
        },
        {
          "type": "interval_expression",
          "named": true
        },
        {
          "type": "is_expression",
          "named": true
        },
        {
          "type": "json_access",
          "named": true
        },
        {
          "type": "number",
          "named": true
        },
        {
          "type": "select_subexpression",
          "named": true
        },
        {
          "type": "string",
          "named": true
        },
        {
          "type": "type_cast",
          "named": true
        },
        {
          "type": "unary_expression",
          "named": true
        }
      ]
    }
  },
  {
    "type": "constrained_type",
    "named": true,
    "fields": {},
    "children": {
      "multiple": true,
      "required": true,
      "types": [
        {
          "type": "array_type",
          "named": true
        },
        {
          "type": "null_constraint",
          "named": true
        },
        {
          "type": "type",
          "named": true
        }
      ]
    }
  },
  {
    "type": "create_domain_statement",
    "named": true,
    "fields": {},
    "children": {
      "multiple": true,
      "required": true,
      "types": [
        {
          "type": "array_type",
          "named": true
        },
        {
          "type": "check_constraint",
          "named": true
        },
        {
          "type": "dotted_name",
          "named": true
        },
        {
          "type": "identifier",
          "named": true
        },
        {
          "type": "null_constraint",
          "named": true
        },
        {
          "type": "type",
          "named": true
        }
      ]
    }
  },
  {
    "type": "create_extension_statement",
    "named": true,
    "fields": {},
    "children": {
      "multiple": true,
      "required": true,
      "types": [
        {
          "type": "dotted_name",
          "named": true
        },
        {
          "type": "identifier",
          "named": true
        },
        {
          "type": "schema",
          "named": true
        },
        {
          "type": "version",
          "named": true
        }
      ]
    }
  },
  {
    "type": "create_function_parameter",
    "named": true,
    "fields": {
      "argmode": {
        "multiple": false,
        "required": false,
        "types": [
          {
            "type": "IN",
            "named": false
          },
          {
            "type": "INOUT",
            "named": false
          },
          {
            "type": "OUT",
            "named": false
          },
          {
            "type": "VARIADIC",
            "named": false
          }
        ]
      }
    },
    "children": {
      "multiple": true,
      "required": true,
      "types": [
        {
          "type": "array_type",
          "named": true
        },
        {
          "type": "constrained_type",
          "named": true
        },
        {
          "type": "default",
          "named": true
        },
        {
          "type": "identifier",
          "named": true
        },
        {
          "type": "type",
          "named": true
        }
      ]
    }
  },
  {
    "type": "create_function_parameters",
    "named": true,
    "fields": {},
    "children": {
      "multiple": true,
      "required": false,
      "types": [
        {
          "type": "create_function_parameter",
          "named": true
        }
      ]
    }
  },
  {
    "type": "create_function_statement",
    "named": true,
    "fields": {
      "replace": {
        "multiple": false,
        "required": false,
        "types": [
          {
            "type": "CREATE_OR_REPLACE_FUNCTION",
            "named": false
          },
          {
            "type": "CREATE_OR_REPLACE_PROCEDURE",
            "named": false
          }
        ]
      }
    },
    "children": {
      "multiple": true,
      "required": true,
      "types": [
        {
          "type": "array_type",
          "named": true
        },
        {
          "type": "constrained_type",
          "named": true
        },
        {
          "type": "create_function_parameters",
          "named": true
        },
        {
          "type": "deterministic_hint",
          "named": true
        },
        {
          "type": "dotted_name",
          "named": true
        },
        {
          "type": "external_hint",
          "named": true
        },
        {
          "type": "function_body",
          "named": true
        },
        {
          "type": "identifier",
          "named": true
        },
        {
          "type": "language",
          "named": true
        },
        {
          "type": "null_hint",
          "named": true
        },
        {
          "type": "number",
          "named": true
        },
        {
          "type": "optimizer_hint",
          "named": true
        },
        {
          "type": "parallel_hint",
          "named": true
        },
        {
          "type": "setof",
          "named": true
        },
        {
          "type": "sql_hint",
          "named": true
        },
        {
          "type": "sql_security_hint",
          "named": true
        },
        {
          "type": "type",
          "named": true
        }
      ]
    }
  },
  {
    "type": "create_index_include_clause",
    "named": true,
    "fields": {},
    "children": {
      "multiple": true,
      "required": true,
      "types": [
        {
          "type": "identifier",
          "named": true
        }
      ]
    }
  },
  {
    "type": "create_index_statement",
    "named": true,
    "fields": {
      "name": {
        "multiple": false,
        "required": false,
        "types": [
          {
            "type": "identifier",
            "named": true
          }
        ]
      },
      "table_name": {
        "multiple": false,
        "required": true,
        "types": [
          {
            "type": "dotted_name",
            "named": true
          },
          {
            "type": "identifier",
            "named": true
          }
        ]
      }
    },
    "children": {
      "multiple": true,
      "required": true,
      "types": [
        {
          "type": "create_index_include_clause",
          "named": true
        },
        {
          "type": "create_index_with_clause",
          "named": true
        },
        {
          "type": "index_table_parameters",
          "named": true
        },
        {
          "type": "unique_constraint",
          "named": true
        },
        {
          "type": "using_clause",
          "named": true
        },
        {
          "type": "where_clause",
          "named": true
        }
      ]
    }
  },
  {
    "type": "create_index_with_clause",
    "named": true,
    "fields": {
      "storage_parameter": {
        "multiple": false,
        "required": true,
        "types": [
          {
            "type": "identifier",
            "named": true
          }
        ]
      }
    },
    "children": {
      "multiple": false,
      "required": false,
      "types": [
        {
          "type": "FALSE",
          "named": true
        },
        {
          "type": "NULL",
          "named": true
        },
        {
          "type": "TRUE",
          "named": true
        },
        {
          "type": "argument_reference",
          "named": true
        },
        {
          "type": "array_element_access",
          "named": true
        },
        {
          "type": "asterisk_expression",
          "named": true
        },
        {
          "type": "at_time_zone_expression",
          "named": true
        },
        {
          "type": "binary_expression",
          "named": true
        },
        {
          "type": "boolean_expression",
          "named": true
        },
        {
          "type": "conditional_expression",
          "named": true
        },
        {
          "type": "dotted_name",
          "named": true
        },
        {
          "type": "function_call",
          "named": true
        },
        {
          "type": "identifier",
          "named": true
        },
        {
          "type": "in_expression",
          "named": true
        },
        {
          "type": "interval_expression",
          "named": true
        },
        {
          "type": "is_expression",
          "named": true
        },
        {
          "type": "json_access",
          "named": true
        },
        {
          "type": "number",
          "named": true
        },
        {
          "type": "select_subexpression",
          "named": true
        },
        {
          "type": "string",
          "named": true
        },
        {
          "type": "type_cast",
          "named": true
        },
        {
          "type": "unary_expression",
          "named": true
        }
      ]
    }
  },
  {
    "type": "create_materialized_view_statement",
    "named": true,
    "fields": {},
    "children": {
      "multiple": true,
      "required": true,
      "types": [
        {
          "type": "data_hint",
          "named": true
        },
        {
          "type": "dotted_name",
          "named": true
        },
        {
          "type": "identifier",
          "named": true
        },
        {
          "type": "tablespace_hint",
          "named": true
        },
        {
          "type": "using_clause",
          "named": true
        },
        {
          "type": "view_body",
          "named": true
        },
        {
          "type": "view_columns",
          "named": true
        },
        {
          "type": "view_options",
          "named": true
        }
      ]
    }
  },
  {
    "type": "create_role_statement",
    "named": true,
    "fields": {},
    "children": {
      "multiple": true,
      "required": true,
      "types": [
        {
          "type": "dotted_name",
          "named": true
        },
        {
          "type": "identifier",
          "named": true
        }
      ]
    }
  },
  {
    "type": "create_schema_statement",
    "named": true,
    "fields": {},
    "children": {
      "multiple": false,
      "required": true,
      "types": [
        {
          "type": "dotted_name",
          "named": true
        },
        {
          "type": "identifier",
          "named": true
        }
      ]
    }
  },
  {
    "type": "create_sequence",
    "named": true,
    "fields": {},
    "children": {
      "multiple": true,
      "required": true,
      "types": [
        {
          "type": "dotted_name",
          "named": true
        },
        {
          "type": "identifier",
          "named": true
        },
        {
          "type": "number",
          "named": true
        },
        {
          "type": "type",
          "named": true
        }
      ]
    }
  },
  {
    "type": "create_statement",
    "named": true,
    "fields": {},
    "children": {
      "multiple": false,
      "required": true,
      "types": [
        {
          "type": "create_sequence",
          "named": true
        }
      ]
    }
  },
  {
    "type": "create_table_statement",
    "named": true,
    "fields": {},
    "children": {
      "multiple": true,
      "required": true,
      "types": [
        {
          "type": "dotted_name",
          "named": true
        },
        {
          "type": "identifier",
          "named": true
        },
        {
          "type": "select_statement",
          "named": true
        },
        {
          "type": "table_parameters",
          "named": true
        }
      ]
    }
  },
  {
    "type": "create_trigger_statement",
    "named": true,
    "fields": {
      "name": {
        "multiple": false,
        "required": true,
        "types": [
          {
            "type": "identifier",
            "named": true
          }
        ]
      },
      "on_table": {
        "multiple": false,
        "required": true,
        "types": [
          {
            "type": "dotted_name",
            "named": true
          },
          {
            "type": "identifier",
            "named": true
          }
        ]
      }
    },
    "children": {
      "multiple": true,
      "required": true,
      "types": [
        {
          "type": "trigger_body",
          "named": true
        },
        {
          "type": "trigger_condition",
          "named": true
        },
        {
          "type": "trigger_event",
          "named": true
        },
        {
          "type": "trigger_order",
          "named": true
        },
        {
          "type": "trigger_preferencing",
          "named": true
        },
        {
          "type": "trigger_reference",
          "named": true
        },
        {
          "type": "trigger_time",
          "named": true
        }
      ]
    }
  },
  {
    "type": "create_type_statement",
    "named": true,
    "fields": {
      "type_name": {
        "multiple": false,
        "required": true,
        "types": [
          {
            "type": "dotted_name",
            "named": true
          },
          {
            "type": "identifier",
            "named": true
          }
        ]
      }
    },
    "children": {
      "multiple": false,
      "required": false,
      "types": [
        {
          "type": "type_spec_base",
          "named": true
        },
        {
          "type": "type_spec_composite",
          "named": true
        },
        {
          "type": "type_spec_enum",
          "named": true
        },
        {
          "type": "type_spec_range",
          "named": true
        }
      ]
    }
  },
  {
    "type": "create_view_statement",
    "named": true,
    "fields": {},
    "children": {
      "multiple": true,
      "required": true,
      "types": [
        {
          "type": "dotted_name",
          "named": true
        },
        {
          "type": "identifier",
          "named": true
        },
        {
          "type": "view_body",
          "named": true
        },
        {
          "type": "view_check_option",
          "named": true
        },
        {
          "type": "view_columns",
          "named": true
        },
        {
          "type": "view_options",
          "named": true
        }
      ]
    }
  },
  {
    "type": "cte",
    "named": true,
    "fields": {},
    "children": {
      "multiple": true,
      "required": true,
      "types": [
        {
          "type": "delete_statement",
          "named": true
        },
        {
          "type": "identifier",
          "named": true
        },
        {
          "type": "insert_statement",
          "named": true
        },
        {
          "type": "select_statement",
          "named": true
        },
        {
          "type": "update_statement",
          "named": true
        }
      ]
    }
  },
  {
    "type": "data_hint",
    "named": true,
    "fields": {}
  },
  {
    "type": "declare_statement",
    "named": true,
    "fields": {},
    "children": {
      "multiple": true,
      "required": true,
      "types": [
        {
          "type": "array_type",
          "named": true
        },
        {
          "type": "default_clause",
          "named": true
        },
        {
          "type": "identifier",
          "named": true
        },
        {
          "type": "type",
          "named": true
        }
      ]
    }
  },
  {
    "type": "default",
    "named": true,
    "fields": {},
    "children": {
      "multiple": false,
      "required": false,
      "types": [
        {
          "type": "FALSE",
          "named": true
        },
        {
          "type": "NULL",
          "named": true
        },
        {
          "type": "TRUE",
          "named": true
        },
        {
          "type": "argument_reference",
          "named": true
        },
        {
          "type": "array_element_access",
          "named": true
        },
        {
          "type": "asterisk_expression",
          "named": true
        },
        {
          "type": "at_time_zone_expression",
          "named": true
        },
        {
          "type": "binary_expression",
          "named": true
        },
        {
          "type": "boolean_expression",
          "named": true
        },
        {
          "type": "conditional_expression",
          "named": true
        },
        {
          "type": "dotted_name",
          "named": true
        },
        {
          "type": "function_call",
          "named": true
        },
        {
          "type": "identifier",
          "named": true
        },
        {
          "type": "in_expression",
          "named": true
        },
        {
          "type": "interval_expression",
          "named": true
        },
        {
          "type": "is_expression",
          "named": true
        },
        {
          "type": "json_access",
          "named": true
        },
        {
          "type": "number",
          "named": true
        },
        {
          "type": "select_subexpression",
          "named": true
        },
        {
          "type": "string",
          "named": true
        },
        {
          "type": "type_cast",
          "named": true
        },
        {
          "type": "unary_expression",
          "named": true
        }
      ]
    }
  },
  {
    "type": "default_clause",
    "named": true,
    "fields": {},
    "children": {
      "multiple": false,
      "required": false,
      "types": [
        {
          "type": "FALSE",
          "named": true
        },
        {
          "type": "NULL",
          "named": true
        },
        {
          "type": "TRUE",
          "named": true
        },
        {
          "type": "argument_reference",
          "named": true
        },
        {
          "type": "array_element_access",
          "named": true
        },
        {
          "type": "asterisk_expression",
          "named": true
        },
        {
          "type": "at_time_zone_expression",
          "named": true
        },
        {
          "type": "binary_expression",
          "named": true
        },
        {
          "type": "boolean_expression",
          "named": true
        },
        {
          "type": "conditional_expression",
          "named": true
        },
        {
          "type": "dotted_name",
          "named": true
        },
        {
          "type": "function_call",
          "named": true
        },
        {
          "type": "identifier",
          "named": true
        },
        {
          "type": "in_expression",
          "named": true
        },
        {
          "type": "interval_expression",
          "named": true
        },
        {
          "type": "is_expression",
          "named": true
        },
        {
          "type": "json_access",
          "named": true
        },
        {
          "type": "number",
          "named": true
        },
        {
          "type": "select_subexpression",
          "named": true
        },
        {
          "type": "string",
          "named": true
        },
        {
          "type": "type_cast",
          "named": true
        },
        {
          "type": "unary_expression",
          "named": true
        }
      ]
    }
  },
  {
    "type": "delete_statement",
    "named": true,
    "fields": {},
    "children": {
      "multiple": true,
      "required": true,
      "types": [
        {
          "type": "from_clause",
          "named": true
        },
        {
          "type": "where_clause",
          "named": true
        },
        {
          "type": "with_clause",
          "named": true
        }
      ]
    }
  },
  {
    "type": "delimiter",
    "named": false,
    "fields": {
      "content": {
        "multiple": false,
        "required": true,
        "types": [
          {
            "type": "content",
            "named": true
          }
        ]
      }
    }
  },
  {
    "type": "deterministic_hint",
    "named": true,
    "fields": {}
  },
  {
    "type": "direction_constraint",
    "named": true,
    "fields": {}
  },
  {
    "type": "distinct_from",
    "named": true,
    "fields": {},
    "children": {
      "multiple": false,
      "required": false,
      "types": [
        {
          "type": "FALSE",
          "named": true
        },
        {
          "type": "NULL",
          "named": true
        },
        {
          "type": "TRUE",
          "named": true
        },
        {
          "type": "argument_reference",
          "named": true
        },
        {
          "type": "array_element_access",
          "named": true
        },
        {
          "type": "asterisk_expression",
          "named": true
        },
        {
          "type": "at_time_zone_expression",
          "named": true
        },
        {
          "type": "binary_expression",
          "named": true
        },
        {
          "type": "boolean_expression",
          "named": true
        },
        {
          "type": "conditional_expression",
          "named": true
        },
        {
          "type": "dotted_name",
          "named": true
        },
        {
          "type": "function_call",
          "named": true
        },
        {
          "type": "identifier",
          "named": true
        },
        {
          "type": "in_expression",
          "named": true
        },
        {
          "type": "interval_expression",
          "named": true
        },
        {
          "type": "is_expression",
          "named": true
        },
        {
          "type": "json_access",
          "named": true
        },
        {
          "type": "number",
          "named": true
        },
        {
          "type": "select_subexpression",
          "named": true
        },
        {
          "type": "string",
          "named": true
        },
        {
          "type": "type_cast",
          "named": true
        },
        {
          "type": "unary_expression",
          "named": true
        }
      ]
    }
  },
  {
    "type": "dotted_name",
    "named": true,
    "fields": {},
    "children": {
      "multiple": true,
      "required": true,
      "types": [
        {
          "type": "identifier",
          "named": true
        }
      ]
    }
  },
  {
    "type": "drop_statement",
    "named": true,
    "fields": {
      "kind": {
        "multiple": true,
        "required": true,
        "types": [
          {
            "type": "EXTENSION",
            "named": false
          },
          {
            "type": "INDEX",
            "named": false
          },
          {
            "type": "MATERIALIZED_VIEW",
            "named": false
          },
          {
            "type": "TABLE",
            "named": false
          },
          {
            "type": "TABLESPACE",
            "named": false
          },
          {
            "type": "VIEW",
            "named": false
          }
        ]
      },
      "target": {
        "multiple": true,
        "required": true,
        "types": [
          {
            "type": ",",
            "named": false
          },
          {
            "type": "dotted_name",
            "named": true
          },
          {
            "type": "identifier",
            "named": true
          }
        ]
      }
    }
  },
  {
    "type": "element",
    "named": false,
    "fields": {},
    "children": {
      "multiple": false,
      "required": true,
      "types": [
        {
          "type": "dotted_name",
          "named": true
        },
        {
          "type": "identifier",
          "named": true
        }
      ]
    }
  },
  {
    "type": "exclude",
    "named": true,
    "fields": {},
    "children": {
      "multiple": true,
      "required": true,
      "types": [
        {
          "type": "dotted_name",
          "named": true
        },
        {
          "type": "exclude_entry",
          "named": true
        },
        {
          "type": "identifier",
          "named": true
        }
      ]
    }
  },
  {
    "type": "exclude_entry",
    "named": true,
    "fields": {},
    "children": {
      "multiple": true,
      "required": true,
      "types": [
        {
          "type": "binary_operator",
          "named": true
        },
        {
          "type": "dotted_name",
          "named": true
        },
        {
          "type": "identifier",
          "named": true
        },
        {
          "type": "op_class",
          "named": true
        }
      ]
    }
  },
  {
    "type": "external_hint",
    "named": true,
    "fields": {}
  },
  {
    "type": "fetch_clause",
    "named": true,
    "fields": {},
    "children": {
      "multiple": false,
      "required": false,
      "types": [
        {
          "type": "number",
          "named": true
        }
      ]
    }
  },
  {
    "type": "foreign_key",
    "named": true,
    "fields": {},
    "children": {
      "multiple": true,
      "required": true,
      "types": [
        {
          "type": "identifier",
          "named": true
        },
        {
          "type": "references_constraint",
          "named": true
        }
      ]
    }
  },
  {
    "type": "from_clause",
    "named": true,
    "fields": {},
    "children": {
      "multiple": true,
      "required": false,
      "types": [
        {
          "type": "FALSE",
          "named": true
        },
        {
          "type": "NULL",
          "named": true
        },
        {
          "type": "TRUE",
          "named": true
        },
        {
          "type": "alias",
          "named": true
        },
        {
          "type": "argument_reference",
          "named": true
        },
        {
          "type": "array_element_access",
          "named": true
        },
        {
          "type": "asterisk_expression",
          "named": true
        },
        {
          "type": "at_time_zone_expression",
          "named": true
        },
        {
          "type": "binary_expression",
          "named": true
        },
        {
          "type": "boolean_expression",
          "named": true
        },
        {
          "type": "conditional_expression",
          "named": true
        },
        {
          "type": "dotted_name",
          "named": true
        },
        {
          "type": "function_call",
          "named": true
        },
        {
          "type": "identifier",
          "named": true
        },
        {
          "type": "in_expression",
          "named": true
        },
        {
          "type": "interval_expression",
          "named": true
        },
        {
          "type": "is_expression",
          "named": true
        },
        {
          "type": "json_access",
          "named": true
        },
        {
          "type": "number",
          "named": true
        },
        {
          "type": "select_subexpression",
          "named": true
        },
        {
          "type": "string",
          "named": true
        },
        {
          "type": "type_cast",
          "named": true
        },
        {
          "type": "unary_expression",
          "named": true
        }
      ]
    }
  },
  {
    "type": "function_body",
    "named": true,
    "fields": {
      "begin_label": {
        "multiple": false,
        "required": false,
        "types": [
          {
            "type": "identifier",
            "named": true
          }
        ]
      },
      "end_label": {
        "multiple": false,
        "required": false,
        "types": [
          {
            "type": "identifier",
            "named": true
          }
        ]
      },
      "link_symbol": {
        "multiple": false,
        "required": false,
        "types": [
          {
            "type": "string",
            "named": true
          }
        ]
      },
      "obj_file": {
        "multiple": false,
        "required": false,
        "types": [
          {
            "type": "string",
            "named": true
          }
        ]
      },
      "script": {
        "multiple": false,
        "required": false,
        "types": [
          {
            "type": "string",
            "named": true
          }
        ]
      }
    },
    "children": {
      "multiple": true,
      "required": false,
      "types": [
        {
          "type": "alter_statement",
          "named": true
        },
        {
          "type": "create_domain_statement",
          "named": true
        },
        {
          "type": "create_extension_statement",
          "named": true
        },
        {
          "type": "create_index_statement",
          "named": true
        },
        {
          "type": "create_materialized_view_statement",
          "named": true
        },
        {
          "type": "create_role_statement",
          "named": true
        },
        {
          "type": "create_schema_statement",
          "named": true
        },
        {
          "type": "create_statement",
          "named": true
        },
        {
          "type": "create_table_statement",
          "named": true
        },
        {
          "type": "create_type_statement",
          "named": true
        },
        {
          "type": "create_view_statement",
          "named": true
        },
        {
          "type": "declare_statement",
          "named": true
        },
        {
          "type": "delete_statement",
          "named": true
        },
        {
          "type": "drop_statement",
          "named": true
        },
        {
          "type": "grant_statement",
          "named": true
        },
        {
          "type": "insert_statement",
          "named": true
        },
        {
          "type": "pg_command",
          "named": true
        },
        {
          "type": "return_statement",
          "named": true
        },
        {
          "type": "select_statement",
          "named": true
        },
        {
          "type": "set_statement",
          "named": true
        },
        {
          "type": "update_statement",
          "named": true
        }
      ]
    }
  },
  {
    "type": "function_call",
    "named": true,
    "fields": {
      "arguments": {
        "multiple": true,
        "required": false,
        "types": [
          {
            "type": "(",
            "named": false
          },
          {
            "type": ")",
            "named": false
          },
          {
            "type": ",",
            "named": false
          },
          {
            "type": "FALSE",
            "named": true
          },
          {
            "type": "NULL",
            "named": true
          },
          {
            "type": "TRUE",
            "named": true
          },
          {
            "type": "argument_reference",
            "named": true
          },
          {
            "type": "array_element_access",
            "named": true
          },
          {
            "type": "asterisk_expression",
            "named": true
          },
          {
            "type": "at_time_zone_expression",
            "named": true
          },
          {
            "type": "binary_expression",
            "named": true
          },
          {
            "type": "boolean_expression",
            "named": true
          },
          {
            "type": "conditional_expression",
            "named": true
          },
          {
            "type": "dotted_name",
            "named": true
          },
          {
            "type": "function_call",
            "named": true
          },
          {
            "type": "identifier",
            "named": true
          },
          {
            "type": "in_expression",
            "named": true
          },
          {
            "type": "interval_expression",
            "named": true
          },
          {
            "type": "is_expression",
            "named": true
          },
          {
            "type": "json_access",
            "named": true
          },
          {
            "type": "number",
            "named": true
          },
          {
            "type": "select_subexpression",
            "named": true
          },
          {
            "type": "string",
            "named": true
          },
          {
            "type": "type_cast",
            "named": true
          },
          {
            "type": "unary_expression",
            "named": true
          }
        ]
      },
      "function": {
        "multiple": false,
        "required": true,
        "types": [
          {
            "type": "dotted_name",
            "named": true
          },
          {
            "type": "identifier",
            "named": true
          }
        ]
      }
    }
  },
  {
    "type": "grant_statement",
    "named": true,
    "fields": {
      "type": {
        "multiple": false,
        "required": false,
        "types": [
          {
            "type": "DATABASE",
            "named": false
          },
          {
            "type": "SCHEMA",
            "named": false
          },
          {
            "type": "SEQUENCE",
            "named": false
          },
          {
            "type": "TABLE",
            "named": false
          }
        ]
      }
    },
    "children": {
      "multiple": true,
      "required": true,
      "types": [
        {
          "type": "dotted_name",
          "named": true
        },
        {
          "type": "identifier",
          "named": true
        }
      ]
    }
  },
  {
    "type": "group_by_clause",
    "named": true,
    "fields": {},
    "children": {
      "multiple": false,
      "required": true,
      "types": [
        {
          "type": "group_by_clause_body",
          "named": true
        }
      ]
    }
  },
  {
    "type": "group_by_clause_body",
    "named": true,
    "fields": {},
    "children": {
      "multiple": true,
      "required": false,
      "types": [
        {
          "type": "FALSE",
          "named": true
        },
        {
          "type": "NULL",
          "named": true
        },
        {
          "type": "TRUE",
          "named": true
        },
        {
          "type": "argument_reference",
          "named": true
        },
        {
          "type": "array_element_access",
          "named": true
        },
        {
          "type": "asterisk_expression",
          "named": true
        },
        {
          "type": "at_time_zone_expression",
          "named": true
        },
        {
          "type": "binary_expression",
          "named": true
        },
        {
          "type": "boolean_expression",
          "named": true
        },
        {
          "type": "conditional_expression",
          "named": true
        },
        {
          "type": "dotted_name",
          "named": true
        },
        {
          "type": "function_call",
          "named": true
        },
        {
          "type": "identifier",
          "named": true
        },
        {
          "type": "in_expression",
          "named": true
        },
        {
          "type": "interval_expression",
          "named": true
        },
        {
          "type": "is_expression",
          "named": true
        },
        {
          "type": "json_access",
          "named": true
        },
        {
          "type": "number",
          "named": true
        },
        {
          "type": "select_subexpression",
          "named": true
        },
        {
          "type": "string",
          "named": true
        },
        {
          "type": "type_cast",
          "named": true
        },
        {
          "type": "unary_expression",
          "named": true
        }
      ]
    }
  },
  {
    "type": "identifier",
    "named": true,
    "fields": {}
  },
  {
    "type": "in_expression",
    "named": true,
    "fields": {},
    "children": {
      "multiple": true,
      "required": true,
      "types": [
        {
          "type": "FALSE",
          "named": true
        },
        {
          "type": "NULL",
          "named": true
        },
        {
          "type": "TRUE",
          "named": true
        },
        {
          "type": "argument_reference",
          "named": true
        },
        {
          "type": "array_element_access",
          "named": true
        },
        {
          "type": "asterisk_expression",
          "named": true
        },
        {
          "type": "at_time_zone_expression",
          "named": true
        },
        {
          "type": "binary_expression",
          "named": true
        },
        {
          "type": "boolean_expression",
          "named": true
        },
        {
          "type": "conditional_expression",
          "named": true
        },
        {
          "type": "dotted_name",
          "named": true
        },
        {
          "type": "function_call",
          "named": true
        },
        {
          "type": "identifier",
          "named": true
        },
        {
          "type": "in_expression",
          "named": true
        },
        {
          "type": "interval_expression",
          "named": true
        },
        {
          "type": "is_expression",
          "named": true
        },
        {
          "type": "json_access",
          "named": true
        },
        {
          "type": "number",
          "named": true
        },
        {
          "type": "select_subexpression",
          "named": true
        },
        {
          "type": "string",
          "named": true
        },
        {
          "type": "tuple",
          "named": true
        },
        {
          "type": "type_cast",
          "named": true
        },
        {
          "type": "unary_expression",
          "named": true
        }
      ]
    }
  },
  {
    "type": "index_table_parameters",
    "named": true,
    "fields": {},
    "children": {
      "multiple": true,
      "required": false,
      "types": [
        {
          "type": "FALSE",
          "named": true
        },
        {
          "type": "NULL",
          "named": true
        },
        {
          "type": "TRUE",
          "named": true
        },
        {
          "type": "argument_reference",
          "named": true
        },
        {
          "type": "array_element_access",
          "named": true
        },
        {
          "type": "asterisk_expression",
          "named": true
        },
        {
          "type": "at_time_zone_expression",
          "named": true
        },
        {
          "type": "binary_expression",
          "named": true
        },
        {
          "type": "boolean_expression",
          "named": true
        },
        {
          "type": "conditional_expression",
          "named": true
        },
        {
          "type": "dotted_name",
          "named": true
        },
        {
          "type": "function_call",
          "named": true
        },
        {
          "type": "identifier",
          "named": true
        },
        {
          "type": "in_expression",
          "named": true
        },
        {
          "type": "interval_expression",
          "named": true
        },
        {
          "type": "is_expression",
          "named": true
        },
        {
          "type": "json_access",
          "named": true
        },
        {
          "type": "number",
          "named": true
        },
        {
          "type": "op_class",
          "named": true
        },
        {
          "type": "ordered_expression",
          "named": true
        },
        {
          "type": "select_subexpression",
          "named": true
        },
        {
          "type": "string",
          "named": true
        },
        {
          "type": "type_cast",
          "named": true
        },
        {
          "type": "unary_expression",
          "named": true
        }
      ]
    }
  },
  {
    "type": "initial_mode",
    "named": true,
    "fields": {}
  },
  {
    "type": "input",
    "named": false,
    "fields": {},
    "children": {
      "multiple": false,
      "required": true,
      "types": [
        {
          "type": "dotted_name",
          "named": true
        },
        {
          "type": "identifier",
          "named": true
        }
      ]
    }
  },
  {
    "type": "insert_statement",
    "named": true,
    "fields": {},
    "children": {
      "multiple": true,
      "required": true,
      "types": [
        {
          "type": "dotted_name",
          "named": true
        },
        {
          "type": "identifier",
          "named": true
        },
        {
          "type": "select_statement",
          "named": true
        },
        {
          "type": "set_clause",
          "named": true
        },
        {
          "type": "values_clause",
          "named": true
        }
      ]
    }
  },
  {
    "type": "interval_expression",
    "named": true,
    "fields": {},
    "children": {
      "multiple": false,
      "required": true,
      "types": [
        {
          "type": "string",
          "named": true
        }
      ]
    }
  },
  {
    "type": "is_expression",
    "named": true,
    "fields": {},
    "children": {
      "multiple": true,
      "required": true,
      "types": [
        {
          "type": "FALSE",
          "named": true
        },
        {
          "type": "NULL",
          "named": true
        },
        {
          "type": "TRUE",
          "named": true
        },
        {
          "type": "argument_reference",
          "named": true
        },
        {
          "type": "array_element_access",
          "named": true
        },
        {
          "type": "asterisk_expression",
          "named": true
        },
        {
          "type": "at_time_zone_expression",
          "named": true
        },
        {
          "type": "binary_expression",
          "named": true
        },
        {
          "type": "boolean_expression",
          "named": true
        },
        {
          "type": "conditional_expression",
          "named": true
        },
        {
          "type": "distinct_from",
          "named": true
        },
        {
          "type": "dotted_name",
          "named": true
        },
        {
          "type": "function_call",
          "named": true
        },
        {
          "type": "identifier",
          "named": true
        },
        {
          "type": "in_expression",
          "named": true
        },
        {
          "type": "interval_expression",
          "named": true
        },
        {
          "type": "is_expression",
          "named": true
        },
        {
          "type": "json_access",
          "named": true
        },
        {
          "type": "number",
          "named": true
        },
        {
          "type": "select_subexpression",
          "named": true
        },
        {
          "type": "string",
          "named": true
        },
        {
          "type": "type_cast",
          "named": true
        },
        {
          "type": "unary_expression",
          "named": true
        }
      ]
    }
  },
  {
    "type": "join_clause",
    "named": true,
    "fields": {},
    "children": {
      "multiple": true,
      "required": false,
      "types": [
        {
          "type": "FALSE",
          "named": true
        },
        {
          "type": "NULL",
          "named": true
        },
        {
          "type": "TRUE",
          "named": true
        },
        {
          "type": "alias",
          "named": true
        },
        {
          "type": "argument_reference",
          "named": true
        },
        {
          "type": "array_element_access",
          "named": true
        },
        {
          "type": "asterisk_expression",
          "named": true
        },
        {
          "type": "at_time_zone_expression",
          "named": true
        },
        {
          "type": "binary_expression",
          "named": true
        },
        {
          "type": "boolean_expression",
          "named": true
        },
        {
          "type": "conditional_expression",
          "named": true
        },
        {
          "type": "dotted_name",
          "named": true
        },
        {
          "type": "function_call",
          "named": true
        },
        {
          "type": "identifier",
          "named": true
        },
        {
          "type": "in_expression",
          "named": true
        },
        {
          "type": "interval_expression",
          "named": true
        },
        {
          "type": "is_expression",
          "named": true
        },
        {
          "type": "join_type",
          "named": true
        },
        {
          "type": "json_access",
          "named": true
        },
        {
          "type": "number",
          "named": true
        },
        {
          "type": "select_subexpression",
          "named": true
        },
        {
          "type": "string",
          "named": true
        },
        {
          "type": "type_cast",
          "named": true
        },
        {
          "type": "unary_expression",
          "named": true
        }
      ]
    }
  },
  {
    "type": "join_type",
    "named": true,
    "fields": {}
  },
  {
    "type": "json_access",
    "named": true,
    "fields": {},
    "children": {
      "multiple": true,
      "required": true,
      "types": [
        {
          "type": "FALSE",
          "named": true
        },
        {
          "type": "NULL",
          "named": true
        },
        {
          "type": "TRUE",
          "named": true
        },
        {
          "type": "argument_reference",
          "named": true
        },
        {
          "type": "array_element_access",
          "named": true
        },
        {
          "type": "asterisk_expression",
          "named": true
        },
        {
          "type": "at_time_zone_expression",
          "named": true
        },
        {
          "type": "binary_expression",
          "named": true
        },
        {
          "type": "boolean_expression",
          "named": true
        },
        {
          "type": "conditional_expression",
          "named": true
        },
        {
          "type": "dotted_name",
          "named": true
        },
        {
          "type": "function_call",
          "named": true
        },
        {
          "type": "identifier",
          "named": true
        },
        {
          "type": "in_expression",
          "named": true
        },
        {
          "type": "interval_expression",
          "named": true
        },
        {
          "type": "is_expression",
          "named": true
        },
        {
          "type": "json_access",
          "named": true
        },
        {
          "type": "number",
          "named": true
        },
        {
          "type": "select_subexpression",
          "named": true
        },
        {
          "type": "string",
          "named": true
        },
        {
          "type": "type_cast",
          "named": true
        },
        {
          "type": "unary_expression",
          "named": true
        }
      ]
    }
  },
  {
    "type": "like",
    "named": false,
    "fields": {},
    "children": {
      "multiple": false,
      "required": true,
      "types": [
        {
          "type": "dotted_name",
          "named": true
        },
        {
          "type": "identifier",
          "named": true
        }
      ]
    }
  },
  {
    "type": "limit_clause",
    "named": true,
    "fields": {},
    "children": {
      "multiple": true,
      "required": false,
      "types": [
        {
          "type": "number",
          "named": true
        }
      ]
    }
  },
  {
    "type": "mode",
    "named": true,
    "fields": {}
  },
  {
    "type": "multirange_type_name",
    "named": false,
    "fields": {},
    "children": {
      "multiple": false,
      "required": true,
      "types": [
        {
          "type": "dotted_name",
          "named": true
        },
        {
          "type": "identifier",
          "named": true
        }
      ]
    }
  },
  {
    "type": "named_constraint",
    "named": true,
    "fields": {},
    "children": {
      "multiple": false,
      "required": true,
      "types": [
        {
          "type": "identifier",
          "named": true
        }
      ]
    }
  },
  {
    "type": "null_constraint",
    "named": true,
    "fields": {},
    "children": {
      "multiple": false,
      "required": true,
      "types": [
        {
          "type": "NULL",
          "named": true
        }
      ]
    }
  },
  {
    "type": "null_hint",
    "named": true,
    "fields": {}
  },
  {
    "type": "offset_clause",
    "named": true,
    "fields": {},
    "children": {
      "multiple": false,
      "required": true,
      "types": [
        {
          "type": "number",
          "named": true
        }
      ]
    }
  },
  {
    "type": "on_delete_action",
    "named": true,
    "fields": {
      "action": {
        "multiple": true,
        "required": true,
        "types": [
          {
            "type": "CASCADE",
            "named": false
          },
          {
            "type": "RESTRICT",
            "named": false
          },
          {
            "type": "SET_NULL",
            "named": false
          }
        ]
      }
    }
  },
  {
    "type": "on_update_action",
    "named": true,
    "fields": {
      "action": {
        "multiple": true,
        "required": true,
        "types": [
          {
            "type": "CASCADE",
            "named": false
          },
          {
            "type": "RESTRICT",
            "named": false
          },
          {
            "type": "SET_NULL",
            "named": false
          }
        ]
      }
    }
  },
  {
    "type": "op_class",
    "named": true,
    "fields": {},
    "children": {
      "multiple": false,
      "required": true,
      "types": [
        {
          "type": "dotted_name",
          "named": true
        },
        {
          "type": "identifier",
          "named": true
        }
      ]
    }
  },
  {
    "type": "optimizer_hint",
    "named": true,
    "fields": {}
  },
  {
    "type": "order_by_clause",
    "named": true,
    "fields": {},
    "children": {
      "multiple": true,
      "required": true,
      "types": [
        {
          "type": "order_expression",
          "named": true
        }
      ]
    }
  },
  {
    "type": "order_expression",
    "named": true,
    "fields": {},
    "children": {
      "multiple": false,
      "required": false,
      "types": [
        {
          "type": "FALSE",
          "named": true
        },
        {
          "type": "NULL",
          "named": true
        },
        {
          "type": "TRUE",
          "named": true
        },
        {
          "type": "argument_reference",
          "named": true
        },
        {
          "type": "array_element_access",
          "named": true
        },
        {
          "type": "asterisk_expression",
          "named": true
        },
        {
          "type": "at_time_zone_expression",
          "named": true
        },
        {
          "type": "binary_expression",
          "named": true
        },
        {
          "type": "boolean_expression",
          "named": true
        },
        {
          "type": "conditional_expression",
          "named": true
        },
        {
          "type": "dotted_name",
          "named": true
        },
        {
          "type": "function_call",
          "named": true
        },
        {
          "type": "identifier",
          "named": true
        },
        {
          "type": "in_expression",
          "named": true
        },
        {
          "type": "interval_expression",
          "named": true
        },
        {
          "type": "is_expression",
          "named": true
        },
        {
          "type": "json_access",
          "named": true
        },
        {
          "type": "number",
          "named": true
        },
        {
          "type": "select_subexpression",
          "named": true
        },
        {
          "type": "string",
          "named": true
        },
        {
          "type": "type_cast",
          "named": true
        },
        {
          "type": "unary_expression",
          "named": true
        }
      ]
    }
  },
  {
    "type": "ordered_expression",
    "named": true,
    "fields": {
      "order": {
        "multiple": false,
        "required": true,
        "types": [
          {
            "type": "ASC",
            "named": false
          },
          {
            "type": "DESC",
            "named": false
          }
        ]
      }
    },
    "children": {
      "multiple": false,
      "required": false,
      "types": [
        {
          "type": "FALSE",
          "named": true
        },
        {
          "type": "NULL",
          "named": true
        },
        {
          "type": "TRUE",
          "named": true
        },
        {
          "type": "argument_reference",
          "named": true
        },
        {
          "type": "array_element_access",
          "named": true
        },
        {
          "type": "asterisk_expression",
          "named": true
        },
        {
          "type": "at_time_zone_expression",
          "named": true
        },
        {
          "type": "binary_expression",
          "named": true
        },
        {
          "type": "boolean_expression",
          "named": true
        },
        {
          "type": "conditional_expression",
          "named": true
        },
        {
          "type": "dotted_name",
          "named": true
        },
        {
          "type": "function_call",
          "named": true
        },
        {
          "type": "identifier",
          "named": true
        },
        {
          "type": "in_expression",
          "named": true
        },
        {
          "type": "interval_expression",
          "named": true
        },
        {
          "type": "is_expression",
          "named": true
        },
        {
          "type": "json_access",
          "named": true
        },
        {
          "type": "number",
          "named": true
        },
        {
          "type": "select_subexpression",
          "named": true
        },
        {
          "type": "string",
          "named": true
        },
        {
          "type": "type_cast",
          "named": true
        },
        {
          "type": "unary_expression",
          "named": true
        }
      ]
    }
  },
  {
    "type": "output",
    "named": false,
    "fields": {},
    "children": {
      "multiple": false,
      "required": true,
      "types": [
        {
          "type": "dotted_name",
          "named": true
        },
        {
          "type": "identifier",
          "named": true
        }
      ]
    }
  },
  {
    "type": "parallel_hint",
    "named": true,
    "fields": {}
  },
  {
    "type": "pg_command",
    "named": true,
    "fields": {}
  },
  {
    "type": "preferred",
    "named": false,
    "fields": {
      "content": {
        "multiple": false,
        "required": true,
        "types": [
          {
            "type": "content",
            "named": true
          }
        ]
      }
    }
  },
  {
    "type": "primary_key",
    "named": true,
    "fields": {},
    "children": {
      "multiple": true,
      "required": true,
      "types": [
        {
          "type": "dotted_name",
          "named": true
        },
        {
          "type": "identifier",
          "named": true
        }
      ]
    }
  },
  {
    "type": "primary_key_constraint",
    "named": true,
    "fields": {}
  },
  {
    "type": "receive",
    "named": false,
    "fields": {},
    "children": {
      "multiple": false,
      "required": true,
      "types": [
        {
          "type": "dotted_name",
          "named": true
        },
        {
          "type": "identifier",
          "named": true
        }
      ]
    }
  },
  {
    "type": "references_constraint",
    "named": true,
    "fields": {},
    "children": {
      "multiple": true,
      "required": true,
      "types": [
        {
          "type": "dotted_name",
          "named": true
        },
        {
          "type": "identifier",
          "named": true
        },
        {
          "type": "on_delete_action",
          "named": true
        },
        {
          "type": "on_update_action",
          "named": true
        }
      ]
    }
  },
  {
    "type": "rename",
    "named": true,
    "fields": {},
    "children": {
      "multiple": false,
      "required": true,
      "types": [
        {
          "type": "dotted_name",
          "named": true
        },
        {
          "type": "identifier",
          "named": true
        }
      ]
    }
  },
  {
    "type": "return_statement",
    "named": true,
    "fields": {},
    "children": {
      "multiple": false,
      "required": false,
      "types": [
        {
          "type": "FALSE",
          "named": true
        },
        {
          "type": "NULL",
          "named": true
        },
        {
          "type": "TRUE",
          "named": true
        },
        {
          "type": "argument_reference",
          "named": true
        },
        {
          "type": "array_element_access",
          "named": true
        },
        {
          "type": "asterisk_expression",
          "named": true
        },
        {
          "type": "at_time_zone_expression",
          "named": true
        },
        {
          "type": "binary_expression",
          "named": true
        },
        {
          "type": "boolean_expression",
          "named": true
        },
        {
          "type": "conditional_expression",
          "named": true
        },
        {
          "type": "dotted_name",
          "named": true
        },
        {
          "type": "function_call",
          "named": true
        },
        {
          "type": "identifier",
          "named": true
        },
        {
          "type": "in_expression",
          "named": true
        },
        {
          "type": "interval_expression",
          "named": true
        },
        {
          "type": "is_expression",
          "named": true
        },
        {
          "type": "json_access",
          "named": true
        },
        {
          "type": "number",
          "named": true
        },
        {
          "type": "select_statement",
          "named": true
        },
        {
          "type": "select_subexpression",
          "named": true
        },
        {
          "type": "string",
          "named": true
        },
        {
          "type": "type_cast",
          "named": true
        },
        {
          "type": "unary_expression",
          "named": true
        }
      ]
    }
  },
  {
    "type": "rollback_statement",
    "named": true,
    "fields": {}
  },
  {
    "type": "schema",
    "named": true,
    "fields": {},
    "children": {
      "multiple": true,
      "required": true,
      "types": [
        {
          "type": "alter_owner",
          "named": true
        },
        {
          "type": "dotted_name",
          "named": true
        },
        {
          "type": "identifier",
          "named": true
        },
        {
          "type": "rename",
          "named": true
        }
      ]
    }
  },
  {
    "type": "select_clause",
    "named": true,
    "fields": {},
    "children": {
      "multiple": false,
      "required": false,
      "types": [
        {
          "type": "select_clause_body",
          "named": true
        }
      ]
    }
  },
  {
    "type": "select_clause_body",
    "named": true,
    "fields": {
      "into": {
        "multiple": true,
        "required": false,
        "types": [
          {
            "type": "identifier",
            "named": true
          }
        ]
      }
    },
    "children": {
      "multiple": true,
      "required": false,
      "types": [
        {
          "type": "FALSE",
          "named": true
        },
        {
          "type": "NULL",
          "named": true
        },
        {
          "type": "TRUE",
          "named": true
        },
        {
          "type": "alias",
          "named": true
        },
        {
          "type": "argument_reference",
          "named": true
        },
        {
          "type": "array_element_access",
          "named": true
        },
        {
          "type": "asterisk_expression",
          "named": true
        },
        {
          "type": "at_time_zone_expression",
          "named": true
        },
        {
          "type": "binary_expression",
          "named": true
        },
        {
          "type": "boolean_expression",
          "named": true
        },
        {
          "type": "conditional_expression",
          "named": true
        },
        {
          "type": "dotted_name",
          "named": true
        },
        {
          "type": "function_call",
          "named": true
        },
        {
          "type": "identifier",
          "named": true
        },
        {
          "type": "in_expression",
          "named": true
        },
        {
          "type": "interval_expression",
          "named": true
        },
        {
          "type": "is_expression",
          "named": true
        },
        {
          "type": "json_access",
          "named": true
        },
        {
          "type": "number",
          "named": true
        },
        {
          "type": "select_subexpression",
          "named": true
        },
        {
          "type": "string",
          "named": true
        },
        {
          "type": "type_cast",
          "named": true
        },
        {
          "type": "unary_expression",
          "named": true
        }
      ]
    }
  },
  {
    "type": "select_statement",
    "named": true,
    "fields": {},
    "children": {
      "multiple": true,
      "required": true,
      "types": [
        {
          "type": "from_clause",
          "named": true
        },
        {
          "type": "group_by_clause",
          "named": true
        },
        {
          "type": "join_clause",
          "named": true
        },
        {
          "type": "limit_clause",
          "named": true
        },
        {
          "type": "offset_clause",
          "named": true
        },
        {
          "type": "order_by_clause",
          "named": true
        },
        {
          "type": "select_clause",
          "named": true
        },
        {
          "type": "where_clause",
          "named": true
        },
        {
          "type": "with_clause",
          "named": true
        }
      ]
    }
  },
  {
    "type": "select_subexpression",
    "named": true,
    "fields": {},
    "children": {
      "multiple": false,
      "required": true,
      "types": [
        {
          "type": "select_statement",
          "named": true
        }
      ]
    }
  },
  {
    "type": "send",
    "named": false,
    "fields": {},
    "children": {
      "multiple": false,
      "required": true,
      "types": [
        {
          "type": "dotted_name",
          "named": true
        },
        {
          "type": "identifier",
          "named": true
        }
      ]
    }
  },
  {
    "type": "set_clause",
    "named": true,
    "fields": {},
    "children": {
      "multiple": false,
      "required": true,
      "types": [
        {
          "type": "set_clause_body",
          "named": true
        }
      ]
    }
  },
  {
    "type": "set_clause_body",
    "named": true,
    "fields": {},
    "children": {
      "multiple": true,
      "required": true,
      "types": [
        {
          "type": "assigment_expression",
          "named": true
        }
      ]
    }
  },
  {
    "type": "set_statement",
    "named": true,
    "fields": {
      "scope": {
        "multiple": false,
        "required": false,
        "types": [
          {
            "type": "LOCAL",
            "named": false
          },
          {
            "type": "SESSION",
            "named": false
          }
        ]
      }
    },
    "children": {
      "multiple": true,
      "required": true,
      "types": [
        {
          "type": "FALSE",
          "named": true
        },
        {
          "type": "NULL",
          "named": true
        },
        {
          "type": "TRUE",
          "named": true
        },
        {
          "type": "argument_reference",
          "named": true
        },
        {
          "type": "array_element_access",
          "named": true
        },
        {
          "type": "asterisk_expression",
          "named": true
        },
        {
          "type": "at_time_zone_expression",
          "named": true
        },
        {
          "type": "binary_expression",
          "named": true
        },
        {
          "type": "boolean_expression",
          "named": true
        },
        {
          "type": "conditional_expression",
          "named": true
        },
        {
          "type": "dotted_name",
          "named": true
        },
        {
          "type": "function_call",
          "named": true
        },
        {
          "type": "identifier",
          "named": true
        },
        {
          "type": "in_expression",
          "named": true
        },
        {
          "type": "interval_expression",
          "named": true
        },
        {
          "type": "is_expression",
          "named": true
        },
        {
          "type": "json_access",
          "named": true
        },
        {
          "type": "number",
          "named": true
        },
        {
          "type": "select_subexpression",
          "named": true
        },
        {
          "type": "string",
          "named": true
        },
        {
          "type": "type_cast",
          "named": true
        },
        {
          "type": "unary_expression",
          "named": true
        }
      ]
    }
  },
  {
    "type": "setof",
    "named": true,
    "fields": {},
    "children": {
      "multiple": false,
      "required": true,
      "types": [
        {
          "type": "array_type",
          "named": true
        },
        {
          "type": "constrained_type",
          "named": true
        },
        {
          "type": "type",
          "named": true
        }
      ]
    }
  },
  {
    "type": "source_file",
    "named": true,
    "fields": {},
    "children": {
      "multiple": true,
      "required": false,
      "types": [
        {
          "type": "alter_statement",
          "named": true
        },
        {
          "type": "begin_statement",
          "named": true
        },
        {
          "type": "comment_statement",
          "named": true
        },
        {
          "type": "commit_statement",
          "named": true
        },
        {
          "type": "create_domain_statement",
          "named": true
        },
        {
          "type": "create_extension_statement",
          "named": true
        },
        {
          "type": "create_function_statement",
          "named": true
        },
        {
          "type": "create_index_statement",
          "named": true
        },
        {
          "type": "create_materialized_view_statement",
          "named": true
        },
        {
          "type": "create_role_statement",
          "named": true
        },
        {
          "type": "create_schema_statement",
          "named": true
        },
        {
          "type": "create_statement",
          "named": true
        },
        {
          "type": "create_table_statement",
          "named": true
        },
        {
          "type": "create_trigger_statement",
          "named": true
        },
        {
          "type": "create_type_statement",
          "named": true
        },
        {
          "type": "create_view_statement",
          "named": true
        },
        {
          "type": "delete_statement",
          "named": true
        },
        {
          "type": "drop_statement",
          "named": true
        },
        {
          "type": "grant_statement",
          "named": true
        },
        {
          "type": "insert_statement",
          "named": true
        },
        {
          "type": "pg_command",
          "named": true
        },
        {
          "type": "rollback_statement",
          "named": true
        },
        {
          "type": "select_statement",
          "named": true
        },
        {
          "type": "set_statement",
          "named": true
        },
        {
          "type": "truncate_statement",
          "named": true
        },
        {
          "type": "update_statement",
          "named": true
        }
      ]
    }
  },
  {
    "type": "sql_hint",
    "named": true,
    "fields": {}
  },
  {
    "type": "sql_security_hint",
    "named": true,
    "fields": {}
  },
  {
    "type": "storage",
    "named": false,
    "fields": {},
    "children": {
      "multiple": false,
      "required": true,
      "types": [
        {
          "type": "dotted_name",
          "named": true
        },
        {
          "type": "identifier",
          "named": true
        }
      ]
    }
  },
  {
    "type": "string",
    "named": true,
    "fields": {
      "content": {
        "multiple": false,
        "required": true,
        "types": [
          {
            "type": "content",
            "named": true
          }
        ]
      }
    }
  },
  {
    "type": "subscript",
    "named": false,
    "fields": {},
    "children": {
      "multiple": false,
      "required": true,
      "types": [
        {
          "type": "dotted_name",
          "named": true
        },
        {
          "type": "identifier",
          "named": true
        }
      ]
    }
  },
  {
    "type": "subtype",
    "named": false,
    "fields": {},
    "children": {
      "multiple": false,
      "required": true,
      "types": [
        {
          "type": "dotted_name",
          "named": true
        },
        {
          "type": "identifier",
          "named": true
        }
      ]
    }
  },
  {
    "type": "subtype_diff",
    "named": false,
    "fields": {},
    "children": {
      "multiple": false,
      "required": true,
      "types": [
        {
          "type": "dotted_name",
          "named": true
        },
        {
          "type": "identifier",
          "named": true
        }
      ]
    }
  },
  {
    "type": "subtype_opclass",
    "named": false,
    "fields": {},
    "children": {
      "multiple": false,
      "required": true,
      "types": [
        {
          "type": "dotted_name",
          "named": true
        },
        {
          "type": "identifier",
          "named": true
        }
      ]
    }
  },
  {
    "type": "table_column",
    "named": true,
    "fields": {
      "name": {
        "multiple": false,
        "required": true,
        "types": [
          {
            "type": "dotted_name",
            "named": true
          },
          {
            "type": "identifier",
            "named": true
          }
        ]
      },
      "type": {
        "multiple": false,
        "required": true,
        "types": [
          {
            "type": "array_type",
            "named": true
          },
          {
            "type": "type",
            "named": true
          }
        ]
      }
    },
    "children": {
      "multiple": true,
      "required": false,
      "types": [
        {
          "type": "auto_increment_constraint",
          "named": true
        },
        {
          "type": "check_constraint",
          "named": true
        },
        {
          "type": "default_clause",
          "named": true
        },
        {
          "type": "direction_constraint",
          "named": true
        },
        {
          "type": "named_constraint",
          "named": true
        },
        {
          "type": "null_constraint",
          "named": true
        },
        {
          "type": "primary_key_constraint",
          "named": true
        },
        {
          "type": "references_constraint",
          "named": true
        },
        {
          "type": "unique_constraint",
          "named": true
        }
      ]
    }
  },
  {
    "type": "table_parameters",
    "named": true,
    "fields": {
      "name": {
        "multiple": true,
        "required": false,
        "types": [
          {
            "type": "dotted_name",
            "named": true
          },
          {
            "type": "identifier",
            "named": true
          }
        ]
      }
    },
    "children": {
      "multiple": true,
      "required": false,
      "types": [
        {
          "type": "check",
          "named": true
        },
        {
          "type": "exclude",
          "named": true
        },
        {
          "type": "foreign_key",
          "named": true
        },
        {
          "type": "initial_mode",
          "named": true
        },
        {
          "type": "mode",
          "named": true
        },
        {
          "type": "primary_key",
          "named": true
        },
        {
          "type": "table_column",
          "named": true
        },
        {
          "type": "unique",
          "named": true
        }
      ]
    }
  },
  {
    "type": "tablespace_hint",
    "named": true,
    "fields": {},
    "children": {
      "multiple": false,
      "required": true,
      "types": [
        {
          "type": "dotted_name",
          "named": true
        },
        {
          "type": "identifier",
          "named": true
        }
      ]
    }
  },
  {
    "type": "trigger_body",
    "named": true,
    "fields": {
      "arguments": {
        "multiple": true,
        "required": false,
        "types": [
          {
            "type": ",",
            "named": false
          },
          {
            "type": "string",
            "named": true
          }
        ]
      },
      "begin_label": {
        "multiple": false,
        "required": false,
        "types": [
          {
            "type": "identifier",
            "named": true
          }
        ]
      },
      "end_label": {
        "multiple": false,
        "required": false,
        "types": [
          {
            "type": "identifier",
            "named": true
          }
        ]
      },
      "function": {
        "multiple": false,
        "required": false,
        "types": [
          {
            "type": "identifier",
            "named": true
          }
        ]
      }
    },
    "children": {
      "multiple": true,
      "required": false,
      "types": [
        {
          "type": "alter_statement",
          "named": true
        },
        {
          "type": "create_domain_statement",
          "named": true
        },
        {
          "type": "create_extension_statement",
          "named": true
        },
        {
          "type": "create_index_statement",
          "named": true
        },
        {
          "type": "create_materialized_view_statement",
          "named": true
        },
        {
          "type": "create_role_statement",
          "named": true
        },
        {
          "type": "create_schema_statement",
          "named": true
        },
        {
          "type": "create_statement",
          "named": true
        },
        {
          "type": "create_table_statement",
          "named": true
        },
        {
          "type": "create_type_statement",
          "named": true
        },
        {
          "type": "create_view_statement",
          "named": true
        },
        {
          "type": "declare_statement",
          "named": true
        },
        {
          "type": "delete_statement",
          "named": true
        },
        {
          "type": "drop_statement",
          "named": true
        },
        {
          "type": "grant_statement",
          "named": true
        },
        {
          "type": "insert_statement",
          "named": true
        },
        {
          "type": "pg_command",
          "named": true
        },
        {
          "type": "return_statement",
          "named": true
        },
        {
          "type": "select_statement",
          "named": true
        },
        {
          "type": "set_statement",
          "named": true
        },
        {
          "type": "update_statement",
          "named": true
        }
      ]
    }
  },
  {
    "type": "trigger_condition",
    "named": true,
    "fields": {},
    "children": {
      "multiple": false,
      "required": false,
      "types": [
        {
          "type": "FALSE",
          "named": true
        },
        {
          "type": "NULL",
          "named": true
        },
        {
          "type": "TRUE",
          "named": true
        },
        {
          "type": "argument_reference",
          "named": true
        },
        {
          "type": "array_element_access",
          "named": true
        },
        {
          "type": "asterisk_expression",
          "named": true
        },
        {
          "type": "at_time_zone_expression",
          "named": true
        },
        {
          "type": "binary_expression",
          "named": true
        },
        {
          "type": "boolean_expression",
          "named": true
        },
        {
          "type": "conditional_expression",
          "named": true
        },
        {
          "type": "dotted_name",
          "named": true
        },
        {
          "type": "function_call",
          "named": true
        },
        {
          "type": "identifier",
          "named": true
        },
        {
          "type": "in_expression",
          "named": true
        },
        {
          "type": "interval_expression",
          "named": true
        },
        {
          "type": "is_expression",
          "named": true
        },
        {
          "type": "json_access",
          "named": true
        },
        {
          "type": "number",
          "named": true
        },
        {
          "type": "select_subexpression",
          "named": true
        },
        {
          "type": "string",
          "named": true
        },
        {
          "type": "type_cast",
          "named": true
        },
        {
          "type": "unary_expression",
          "named": true
        }
      ]
    }
  },
  {
    "type": "trigger_event",
    "named": true,
    "fields": {},
    "children": {
      "multiple": true,
      "required": false,
      "types": [
        {
          "type": "dotted_name",
          "named": true
        },
        {
          "type": "identifier",
          "named": true
        }
      ]
    }
  },
  {
    "type": "trigger_order",
    "named": true,
    "fields": {},
    "children": {
      "multiple": false,
      "required": true,
      "types": [
        {
          "type": "dotted_name",
          "named": true
        },
        {
          "type": "identifier",
          "named": true
        }
      ]
    }
  },
  {
    "type": "trigger_preferencing",
    "named": true,
    "fields": {},
    "children": {
      "multiple": true,
      "required": true,
      "types": [
        {
          "type": "identifier",
          "named": true
        }
      ]
    }
  },
  {
    "type": "trigger_reference",
    "named": true,
    "fields": {},
    "children": {
      "multiple": false,
      "required": true,
      "types": [
        {
          "type": "dotted_name",
          "named": true
        },
        {
          "type": "identifier",
          "named": true
        }
      ]
    }
  },
  {
    "type": "trigger_time",
    "named": true,
    "fields": {}
  },
  {
    "type": "truncate_statement",
    "named": true,
    "fields": {},
    "children": {
      "multiple": true,
      "required": true,
      "types": [
        {
          "type": "dotted_name",
          "named": true
        },
        {
          "type": "identifier",
          "named": true
        }
      ]
    }
  },
  {
    "type": "tuple",
    "named": true,
    "fields": {
      "elements": {
        "multiple": true,
        "required": true,
        "types": [
          {
            "type": "(",
            "named": false
          },
          {
            "type": ")",
            "named": false
          },
          {
            "type": ",",
            "named": false
          },
          {
            "type": "FALSE",
            "named": true
          },
          {
            "type": "NULL",
            "named": true
          },
          {
            "type": "TRUE",
            "named": true
          },
          {
            "type": "argument_reference",
            "named": true
          },
          {
            "type": "array_element_access",
            "named": true
          },
          {
            "type": "asterisk_expression",
            "named": true
          },
          {
            "type": "at_time_zone_expression",
            "named": true
          },
          {
            "type": "binary_expression",
            "named": true
          },
          {
            "type": "boolean_expression",
            "named": true
          },
          {
            "type": "conditional_expression",
            "named": true
          },
          {
            "type": "dotted_name",
            "named": true
          },
          {
            "type": "function_call",
            "named": true
          },
          {
            "type": "identifier",
            "named": true
          },
          {
            "type": "in_expression",
            "named": true
          },
          {
            "type": "interval_expression",
            "named": true
          },
          {
            "type": "is_expression",
            "named": true
          },
          {
            "type": "json_access",
            "named": true
          },
          {
            "type": "number",
            "named": true
          },
          {
            "type": "select_subexpression",
            "named": true
          },
          {
            "type": "string",
            "named": true
          },
          {
            "type": "type_cast",
            "named": true
          },
          {
            "type": "unary_expression",
            "named": true
          }
        ]
      }
    }
  },
  {
    "type": "type",
    "named": true,
    "fields": {},
    "children": {
      "multiple": true,
      "required": true,
      "types": [
        {
          "type": "dotted_name",
          "named": true
        },
        {
          "type": "identifier",
          "named": true
        },
        {
          "type": "number",
          "named": true
        }
      ]
    }
  },
  {
    "type": "type_cast",
    "named": true,
    "fields": {
      "type": {
        "multiple": false,
        "required": true,
        "types": [
          {
            "type": "array_type",
            "named": true
          },
          {
            "type": "type",
            "named": true
          }
        ]
      }
    },
    "children": {
      "multiple": false,
      "required": false,
      "types": [
        {
          "type": "FALSE",
          "named": true
        },
        {
          "type": "NULL",
          "named": true
        },
        {
          "type": "TRUE",
          "named": true
        },
        {
          "type": "argument_reference",
          "named": true
        },
        {
          "type": "array_element_access",
          "named": true
        },
        {
          "type": "asterisk_expression",
          "named": true
        },
        {
          "type": "at_time_zone_expression",
          "named": true
        },
        {
          "type": "binary_expression",
          "named": true
        },
        {
          "type": "boolean_expression",
          "named": true
        },
        {
          "type": "conditional_expression",
          "named": true
        },
        {
          "type": "dotted_name",
          "named": true
        },
        {
          "type": "function_call",
          "named": true
        },
        {
          "type": "identifier",
          "named": true
        },
        {
          "type": "in_expression",
          "named": true
        },
        {
          "type": "interval_expression",
          "named": true
        },
        {
          "type": "is_expression",
          "named": true
        },
        {
          "type": "json_access",
          "named": true
        },
        {
          "type": "number",
          "named": true
        },
        {
          "type": "select_subexpression",
          "named": true
        },
        {
          "type": "string",
          "named": true
        },
        {
          "type": "type_cast",
          "named": true
        },
        {
          "type": "unary_expression",
          "named": true
        }
      ]
    }
  },
  {
    "type": "type_spec_base",
    "named": true,
    "fields": {
      "value": {
        "multiple": true,
        "required": false,
        "types": [
          {
            "type": "VARIABLE",
            "named": false
          },
          {
            "type": "alignment",
            "named": false
          },
          {
            "type": "analyze",
            "named": false
          },
          {
            "type": "category",
            "named": false
          },
          {
            "type": "collatable",
            "named": false
          },
          {
            "type": "default",
            "named": false
          },
          {
            "type": "delimiter",
            "named": false
          },
          {
            "type": "element",
            "named": false
          },
          {
            "type": "input",
            "named": false
          },
          {
            "type": "internallength",
            "named": false
          },
          {
            "type": "like",
            "named": false
          },
          {
            "type": "output",
            "named": false
          },
          {
            "type": "preferred",
            "named": false
          },
          {
            "type": "receive",
            "named": false
          },
          {
            "type": "send",
            "named": false
          },
          {
            "type": "storage",
            "named": false
          },
          {
            "type": "subscript",
            "named": false
          },
          {
            "type": "typmod_in",
            "named": false
          },
          {
            "type": "typmod_out",
            "named": false
          }
        ]
      }
    }
  },
  {
    "type": "type_spec_composite",
    "named": true,
    "fields": {},
    "children": {
      "multiple": true,
      "required": true,
      "types": [
        {
          "type": "array_type",
          "named": true
        },
        {
          "type": "constrained_type",
          "named": true
        },
        {
          "type": "identifier",
          "named": true
        },
        {
          "type": "type",
          "named": true
        }
      ]
    }
  },
  {
    "type": "type_spec_enum",
    "named": true,
    "fields": {},
    "children": {
      "multiple": true,
      "required": false,
      "types": [
        {
          "type": "string",
          "named": true
        }
      ]
    }
  },
  {
    "type": "type_spec_range",
    "named": true,
    "fields": {
      "value": {
        "multiple": true,
        "required": false,
        "types": [
          {
            "type": "canonical",
            "named": false
          },
          {
            "type": "collation",
            "named": false
          },
          {
            "type": "multirange_type_name",
            "named": false
          },
          {
            "type": "subtype",
            "named": false
          },
          {
            "type": "subtype_diff",
            "named": false
          },
          {
            "type": "subtype_opclass",
            "named": false
          }
        ]
      }
    }
  },
  {
    "type": "typmod_in",
    "named": false,
    "fields": {},
    "children": {
      "multiple": false,
      "required": true,
      "types": [
        {
          "type": "dotted_name",
          "named": true
        },
        {
          "type": "identifier",
          "named": true
        }
      ]
    }
  },
  {
    "type": "typmod_out",
    "named": false,
    "fields": {},
    "children": {
      "multiple": false,
      "required": true,
      "types": [
        {
          "type": "dotted_name",
          "named": true
        },
        {
          "type": "identifier",
          "named": true
        }
      ]
    }
  },
  {
    "type": "unary_expression",
    "named": true,
    "fields": {
      "operand": {
        "multiple": true,
        "required": true,
        "types": [
          {
            "type": "(",
            "named": false
          },
          {
            "type": ")",
            "named": false
          },
          {
            "type": "FALSE",
            "named": true
          },
          {
            "type": "NULL",
            "named": true
          },
          {
            "type": "TRUE",
            "named": true
          },
          {
            "type": "argument_reference",
            "named": true
          },
          {
            "type": "array_element_access",
            "named": true
          },
          {
            "type": "asterisk_expression",
            "named": true
          },
          {
            "type": "at_time_zone_expression",
            "named": true
          },
          {
            "type": "binary_expression",
            "named": true
          },
          {
            "type": "boolean_expression",
            "named": true
          },
          {
            "type": "conditional_expression",
            "named": true
          },
          {
            "type": "dotted_name",
            "named": true
          },
          {
            "type": "function_call",
            "named": true
          },
          {
            "type": "identifier",
            "named": true
          },
          {
            "type": "in_expression",
            "named": true
          },
          {
            "type": "interval_expression",
            "named": true
          },
          {
            "type": "is_expression",
            "named": true
          },
          {
            "type": "json_access",
            "named": true
          },
          {
            "type": "number",
            "named": true
          },
          {
            "type": "select_subexpression",
            "named": true
          },
          {
            "type": "string",
            "named": true
          },
          {
            "type": "type_cast",
            "named": true
          },
          {
            "type": "unary_expression",
            "named": true
          }
        ]
      },
      "operator": {
        "multiple": false,
        "required": true,
        "types": [
          {
            "type": "!!",
            "named": false
          },
          {
            "type": "+",
            "named": false
          },
          {
            "type": "-",
            "named": false
          },
          {
            "type": "@",
            "named": false
          },
          {
            "type": "|/",
            "named": false
          },
          {
            "type": "||/",
            "named": false
          },
          {
            "type": "~",
            "named": false
          }
        ]
      }
    }
  },
  {
    "type": "unique",
    "named": true,
    "fields": {},
    "children": {
      "multiple": true,
      "required": true,
      "types": [
        {
          "type": "dotted_name",
          "named": true
        },
        {
          "type": "identifier",
          "named": true
        }
      ]
    }
  },
  {
    "type": "unique_constraint",
    "named": true,
    "fields": {}
  },
  {
    "type": "update_statement",
    "named": true,
    "fields": {},
    "children": {
      "multiple": true,
      "required": true,
      "types": [
        {
          "type": "from_clause",
          "named": true
        },
        {
          "type": "identifier",
          "named": true
        },
        {
          "type": "set_clause",
          "named": true
        },
        {
          "type": "where_clause",
          "named": true
        },
        {
          "type": "with_clause",
          "named": true
        }
      ]
    }
  },
  {
    "type": "using_clause",
    "named": true,
    "fields": {
      "method": {
        "multiple": false,
        "required": true,
        "types": [
          {
            "type": "identifier",
            "named": true
          }
        ]
      }
    }
  },
  {
    "type": "values_clause",
    "named": true,
    "fields": {},
    "children": {
      "multiple": true,
      "required": true,
      "types": [
        {
          "type": "fetch_clause",
          "named": true
        },
        {
          "type": "limit_clause",
          "named": true
        },
        {
          "type": "offset_clause",
          "named": true
        },
        {
          "type": "order_by_clause",
          "named": true
        },
        {
          "type": "values_clause_item",
          "named": true
        }
      ]
    }
  },
  {
    "type": "values_clause_item",
    "named": true,
    "fields": {},
    "children": {
      "multiple": true,
      "required": false,
      "types": [
        {
          "type": "FALSE",
          "named": true
        },
        {
          "type": "NULL",
          "named": true
        },
        {
          "type": "TRUE",
          "named": true
        },
        {
          "type": "argument_reference",
          "named": true
        },
        {
          "type": "array_element_access",
          "named": true
        },
        {
          "type": "asterisk_expression",
          "named": true
        },
        {
          "type": "at_time_zone_expression",
          "named": true
        },
        {
          "type": "binary_expression",
          "named": true
        },
        {
          "type": "boolean_expression",
          "named": true
        },
        {
          "type": "conditional_expression",
          "named": true
        },
        {
          "type": "dotted_name",
          "named": true
        },
        {
          "type": "function_call",
          "named": true
        },
        {
          "type": "identifier",
          "named": true
        },
        {
          "type": "in_expression",
          "named": true
        },
        {
          "type": "interval_expression",
          "named": true
        },
        {
          "type": "is_expression",
          "named": true
        },
        {
          "type": "json_access",
          "named": true
        },
        {
          "type": "number",
          "named": true
        },
        {
          "type": "select_subexpression",
          "named": true
        },
        {
          "type": "string",
          "named": true
        },
        {
          "type": "type_cast",
          "named": true
        },
        {
          "type": "unary_expression",
          "named": true
        }
      ]
    }
  },
  {
    "type": "version",
    "named": true,
    "fields": {
      "content": {
        "multiple": false,
        "required": true,
        "types": [
          {
            "type": "content",
            "named": true
          }
        ]
      }
    }
  },
  {
    "type": "view_body",
    "named": true,
    "fields": {},
    "children": {
      "multiple": false,
      "required": true,
      "types": [
        {
          "type": "select_statement",
          "named": true
        },
        {
          "type": "select_subexpression",
          "named": true
        },
        {
          "type": "values_clause",
          "named": true
        }
      ]
    }
  },
  {
    "type": "view_check_option",
    "named": true,
    "fields": {}
  },
  {
    "type": "view_columns",
    "named": true,
    "fields": {},
    "children": {
      "multiple": true,
      "required": true,
      "types": [
        {
          "type": "dotted_name",
          "named": true
        },
        {
          "type": "identifier",
          "named": true
        }
      ]
    }
  },
  {
    "type": "view_option",
    "named": true,
    "fields": {},
    "children": {
      "multiple": false,
      "required": true,
      "types": [
        {
          "type": "assigment_expression",
          "named": true
        },
        {
          "type": "dotted_name",
          "named": true
        },
        {
          "type": "identifier",
          "named": true
        }
      ]
    }
  },
  {
    "type": "view_options",
    "named": true,
    "fields": {},
    "children": {
      "multiple": true,
      "required": true,
      "types": [
        {
          "type": "view_option",
          "named": true
        }
      ]
    }
  },
  {
    "type": "where_clause",
    "named": true,
    "fields": {},
    "children": {
      "multiple": false,
      "required": false,
      "types": [
        {
          "type": "FALSE",
          "named": true
        },
        {
          "type": "NULL",
          "named": true
        },
        {
          "type": "TRUE",
          "named": true
        },
        {
          "type": "argument_reference",
          "named": true
        },
        {
          "type": "array_element_access",
          "named": true
        },
        {
          "type": "asterisk_expression",
          "named": true
        },
        {
          "type": "at_time_zone_expression",
          "named": true
        },
        {
          "type": "binary_expression",
          "named": true
        },
        {
          "type": "boolean_expression",
          "named": true
        },
        {
          "type": "conditional_expression",
          "named": true
        },
        {
          "type": "dotted_name",
          "named": true
        },
        {
          "type": "function_call",
          "named": true
        },
        {
          "type": "identifier",
          "named": true
        },
        {
          "type": "in_expression",
          "named": true
        },
        {
          "type": "interval_expression",
          "named": true
        },
        {
          "type": "is_expression",
          "named": true
        },
        {
          "type": "json_access",
          "named": true
        },
        {
          "type": "number",
          "named": true
        },
        {
          "type": "select_subexpression",
          "named": true
        },
        {
          "type": "string",
          "named": true
        },
        {
          "type": "type_cast",
          "named": true
        },
        {
          "type": "unary_expression",
          "named": true
        }
      ]
    }
  },
  {
    "type": "with_clause",
    "named": true,
    "fields": {},
    "children": {
      "multiple": true,
      "required": true,
      "types": [
        {
          "type": "cte",
          "named": true
        }
      ]
    }
  },
  {
    "type": "!!",
    "named": false
  },
  {
    "type": "!=",
    "named": false
  },
  {
    "type": "!~",
    "named": false
  },
  {
    "type": "!~*",
    "named": false
  },
  {
    "type": "\"",
    "named": false
  },
  {
    "type": "#",
    "named": false
  },
  {
    "type": "#>",
    "named": false
  },
  {
    "type": "#>>",
    "named": false
  },
  {
    "type": "$",
    "named": false
  },
  {
    "type": "%",
    "named": false
  },
  {
    "type": "&",
    "named": false
  },
  {
    "type": "&&",
    "named": false
  },
  {
    "type": "'",
    "named": false
  },
  {
    "type": "(",
    "named": false
  },
  {
    "type": ")",
    "named": false
  },
  {
    "type": "*",
    "named": false
  },
  {
    "type": "+",
    "named": false
  },
  {
    "type": ",",
    "named": false
  },
  {
    "type": "-",
    "named": false
  },
  {
    "type": "->",
    "named": false
  },
  {
    "type": "->>",
    "named": false
  },
  {
    "type": ".",
    "named": false
  },
  {
    "type": ".*",
    "named": false
  },
  {
    "type": "/",
    "named": false
  },
  {
    "type": ":",
    "named": false
  },
  {
    "type": "::",
    "named": false
  },
  {
    "type": ";",
    "named": false
  },
  {
    "type": "<",
    "named": false
  },
  {
    "type": "<<",
    "named": false
  },
  {
    "type": "<=",
    "named": false
  },
  {
    "type": "<>",
    "named": false
  },
  {
    "type": "=",
    "named": false
  },
  {
    "type": ">",
    "named": false
  },
  {
    "type": ">=",
    "named": false
  },
  {
    "type": ">>",
    "named": false
  },
  {
    "type": "@",
    "named": false
  },
  {
    "type": "ADD",
    "named": false
  },
  {
    "type": "AFTER",
    "named": false
  },
  {
    "type": "ALL",
    "named": false
  },
  {
    "type": "ALTER",
    "named": false
  },
  {
    "type": "ALTER_COLUMN",
    "named": false
  },
  {
    "type": "AND",
    "named": false
  },
  {
    "type": "AS",
    "named": false
  },
  {
    "type": "ASC",
    "named": false
  },
  {
    "type": "ATOMIC",
    "named": false
  },
  {
    "type": "AT_TIME_ZONE",
    "named": false
  },
  {
    "type": "AUTO_INCREMENT",
    "named": false
  },
  {
    "type": "BEFORE",
    "named": false
  },
  {
    "type": "BEGIN",
    "named": false
  },
  {
    "type": "BY",
    "named": false
  },
  {
    "type": "CACHE",
    "named": false
  },
  {
    "type": "CALLED_ON_NULL_INPUT",
    "named": false
  },
  {
    "type": "CASCADE",
    "named": false
  },
  {
    "type": "CASCADED",
    "named": false
  },
  {
    "type": "CASE",
    "named": false
  },
  {
    "type": "CHECK",
    "named": false
  },
  {
    "type": "CHECK_OPTION",
    "named": false
  },
  {
    "type": "COLUMN",
    "named": false
  },
  {
    "type": "COMMENT_ON",
    "named": false
  },
  {
    "type": "COMMIT",
    "named": false
  },
  {
    "type": "CONCURRENTLY",
    "named": false
  },
  {
    "type": "CONSTRAINT",
    "named": false
  },
  {
    "type": "CONTAINS_SQL",
    "named": false
  },
  {
    "type": "COST",
    "named": false
  },
  {
    "type": "CREATE",
    "named": false
  },
  {
    "type": "CREATE_DOMAIN",
    "named": false
  },
  {
    "type": "CREATE_EXTENSION",
    "named": false
  },
  {
    "type": "CREATE_MATERIALIZED_VIEW",
    "named": false
  },
  {
    "type": "CREATE_OR_REPLACE_FUNCTION",
    "named": false
  },
  {
    "type": "CREATE_OR_REPLACE_PROCEDURE",
    "named": false
  },
  {
    "type": "CREATE_ROLE",
    "named": false
  },
  {
    "type": "CREATE_SCHEMA",
    "named": false
  },
  {
    "type": "CREATE_TYPE",
    "named": false
  },
  {
    "type": "CURRENT_ROLE",
    "named": false
  },
  {
    "type": "CURRENT_USER",
    "named": false
  },
  {
    "type": "DATA",
    "named": false
  },
  {
    "type": "DATABASE",
    "named": false
  },
  {
    "type": "DECLARE",
    "named": false
  },
  {
    "type": "DEFAULT",
    "named": false
  },
  {
    "type": "DEFERRABLE",
    "named": false
  },
  {
    "type": "DEFERRED",
    "named": false
  },
  {
    "type": "DEFINER",
    "named": false
  },
  {
    "type": "DELETE",
    "named": false
  },
  {
    "type": "DESC",
    "named": false
  },
  {
    "type": "DETERMINISTIC",
    "named": false
  },
  {
    "type": "DISTINCT_FROM",
    "named": false
  },
  {
    "type": "DROP",
    "named": false
  },
  {
    "type": "EACH",
    "named": false
  },
  {
    "type": "ELSE",
    "named": false
  },
  {
    "type": "END",
    "named": false
  },
  {
    "type": "ENUM",
    "named": false
  },
  {
    "type": "EXCLUDE",
    "named": false
  },
  {
    "type": "EXECUTE",
    "named": false
  },
  {
    "type": "EXISTS",
    "named": false
  },
  {
    "type": "EXTENSION",
    "named": false
  },
  {
    "type": "EXTERNAL",
    "named": false
  },
  {
    "type": "FALSE",
    "named": false
  },
  {
<<<<<<< HEAD
    "type": "FETCH",
    "named": false
  },
  {
=======
>>>>>>> c6c3f1bc
    "type": "FIRST",
    "named": false
  },
  {
    "type": "FOLLOWS",
    "named": false
  },
  {
    "type": "FOR",
    "named": false
  },
  {
    "type": "FOREIGN_KEY",
    "named": false
  },
  {
    "type": "FROM",
    "named": false
  },
  {
    "type": "FULL",
    "named": false
  },
  {
    "type": "FUNCTION",
    "named": false
  },
  {
    "type": "GRANT",
    "named": false
  },
  {
    "type": "GROUP",
    "named": false
  },
  {
    "type": "GROUP_BY",
    "named": false
  },
  {
    "type": "IF",
    "named": false
  },
  {
    "type": "IF_EXISTS",
    "named": false
  },
  {
    "type": "IF_NOT_EXISTS",
    "named": false
  },
  {
    "type": "IMMEDIATE",
    "named": false
  },
  {
    "type": "IMMUTABLE",
    "named": false
  },
  {
    "type": "IN",
    "named": false
  },
  {
    "type": "INCLUDE",
    "named": false
  },
  {
    "type": "INCREMENT",
    "named": false
  },
  {
    "type": "INDEX",
    "named": false
  },
  {
    "type": "INITIALLY",
    "named": false
  },
  {
    "type": "INNER",
    "named": false
  },
  {
    "type": "INOUT",
    "named": false
  },
  {
    "type": "INSERT",
    "named": false
  },
  {
    "type": "INSTEAD_OF",
    "named": false
  },
  {
    "type": "INTO",
    "named": false
  },
  {
    "type": "INVOKER",
    "named": false
  },
  {
    "type": "IS",
    "named": false
  },
  {
    "type": "JOIN",
    "named": false
  },
  {
    "type": "LANGUAGE",
    "named": false
  },
  {
    "type": "LAST",
    "named": false
  },
  {
    "type": "LATERAL",
    "named": false
  },
  {
    "type": "LEAKPROOF",
    "named": false
  },
  {
    "type": "LEFT",
    "named": false
  },
  {
    "type": "LIMIT",
    "named": false
  },
  {
    "type": "LOCAL",
    "named": false
  },
  {
    "type": "MATERIALIZED",
    "named": false
  },
  {
    "type": "MATERIALIZED_VIEW",
    "named": false
  },
  {
    "type": "MAXVALUE",
    "named": false
  },
  {
    "type": "MINVALUE",
    "named": false
  },
  {
    "type": "MODIFIES_SQL_DATA",
    "named": false
  },
  {
    "type": "NEW",
    "named": false
  },
  {
    "type": "NEXT",
    "named": false
  },
  {
    "type": "NO",
    "named": false
  },
  {
    "type": "NOT",
    "named": false
  },
  {
    "type": "NOT_DEFERRABLE",
    "named": false
  },
  {
    "type": "NO_SQL",
    "named": false
  },
  {
    "type": "NULL",
    "named": false
  },
  {
    "type": "NULLS",
    "named": false
  },
  {
    "type": "OF",
    "named": false
  },
  {
    "type": "OFFSET",
    "named": false
  },
  {
    "type": "OLD",
    "named": false
  },
  {
    "type": "ON",
    "named": false
  },
  {
    "type": "ONLY",
    "named": false
  },
  {
    "type": "ON_DELETE",
    "named": false
  },
  {
    "type": "ON_UPDATE",
    "named": false
  },
  {
    "type": "OR",
    "named": false
  },
  {
    "type": "ORDER_BY",
    "named": false
  },
  {
    "type": "OR_REPLACE",
    "named": false
  },
  {
    "type": "OUT",
    "named": false
  },
  {
    "type": "OUTER",
    "named": false
  },
  {
    "type": "OWNED_BY",
    "named": false
  },
  {
    "type": "OWNER_TO",
    "named": false
  },
  {
    "type": "PARALLEL",
    "named": false
  },
  {
    "type": "PRECEDES",
    "named": false
  },
  {
    "type": "PRECISION",
    "named": false
  },
  {
    "type": "PRIMARY_KEY",
    "named": false
  },
  {
    "type": "PRIVILEGES",
    "named": false
  },
  {
    "type": "PROCEDURE",
    "named": false
  },
  {
    "type": "PUBLIC",
    "named": false
  },
  {
    "type": "RANGE",
    "named": false
  },
  {
    "type": "READS_SQL_DATA",
    "named": false
  },
  {
    "type": "RECURSIVE",
    "named": false
  },
  {
    "type": "REFERENCES",
    "named": false
  },
  {
    "type": "REFERENCING",
    "named": false
  },
  {
    "type": "RENAME",
    "named": false
  },
  {
    "type": "RENAME_TO",
    "named": false
  },
  {
    "type": "RESTRICT",
    "named": false
  },
  {
    "type": "RESTRICTED",
    "named": false
  },
  {
    "type": "RETURN",
    "named": false
  },
  {
    "type": "RETURNS",
    "named": false
  },
  {
    "type": "RETURNS_NULL_ON_NULL_INPUT",
    "named": false
  },
  {
    "type": "RIGHT",
    "named": false
  },
  {
    "type": "ROLLBACK",
    "named": false
  },
  {
    "type": "ROW",
    "named": false
  },
  {
    "type": "ROWS",
    "named": false
  },
  {
    "type": "SAFE",
    "named": false
  },
  {
    "type": "SCHEMA",
    "named": false
  },
  {
    "type": "SECURITY_DEFINER",
    "named": false
  },
  {
    "type": "SECURITY_INVOKER",
    "named": false
  },
  {
    "type": "SELECT",
    "named": false
  },
  {
    "type": "SEQUENCE",
    "named": false
  },
  {
    "type": "SESSION",
    "named": false
  },
  {
    "type": "SESSION_USER",
    "named": false
  },
  {
    "type": "SET",
    "named": false
  },
  {
    "type": "SETOF",
    "named": false
  },
  {
    "type": "SET_DEFAULT",
    "named": false
  },
  {
    "type": "SET_NULL",
    "named": false
  },
  {
    "type": "SQL_SECURITY",
    "named": false
  },
  {
    "type": "STABLE",
    "named": false
  },
  {
    "type": "START",
    "named": false
  },
  {
    "type": "STATEMENT",
    "named": false
  },
  {
    "type": "STRICT",
    "named": false
  },
  {
    "type": "SUPPORT",
    "named": false
  },
  {
    "type": "TABLE",
    "named": false
  },
  {
    "type": "TABLESPACE",
    "named": false
  },
  {
    "type": "TEMP",
    "named": false
  },
  {
    "type": "TEMPORARY",
    "named": false
  },
  {
    "type": "THEN",
    "named": false
  },
  {
    "type": "TIME_ZONE",
    "named": false
  },
  {
    "type": "TO",
    "named": false
  },
  {
    "type": "TRANSACTION",
    "named": false
  },
  {
    "type": "TRANSFORM_FOR_TYPE",
    "named": false
  },
  {
    "type": "TRIGGER",
    "named": false
  },
  {
    "type": "TRUE",
    "named": false
  },
  {
    "type": "TRUNCATE",
    "named": false
  },
  {
    "type": "UNIQUE",
    "named": false
  },
  {
    "type": "UNSAFE",
    "named": false
  },
  {
    "type": "UPDATE",
    "named": false
  },
  {
    "type": "USAGE",
    "named": false
  },
  {
    "type": "USING",
    "named": false
  },
  {
    "type": "VALUES",
    "named": false
  },
  {
    "type": "VARIABLE",
    "named": false
  },
  {
    "type": "VARIADIC",
    "named": false
  },
  {
    "type": "VARYING",
    "named": false
  },
  {
    "type": "VERSION",
    "named": false
  },
  {
    "type": "VIEW",
    "named": false
  },
  {
    "type": "VOLATILE",
    "named": false
  },
  {
    "type": "WHEN",
    "named": false
  },
  {
    "type": "WHERE",
    "named": false
  },
  {
    "type": "WINDOW",
    "named": false
  },
  {
    "type": "WITH",
    "named": false
  },
  {
    "type": "WITHOUT",
    "named": false
  },
  {
    "type": "WITHOUT_OIDS",
    "named": false
  },
  {
    "type": "WITH_GRANT_OPTION",
    "named": false
  },
  {
    "type": "WORK",
    "named": false
  },
  {
    "type": "[",
    "named": false
  },
  {
    "type": "]",
    "named": false
  },
  {
    "type": "^",
    "named": false
  },
  {
    "type": "`",
    "named": false
  },
  {
    "type": "alignment",
    "named": false
  },
  {
    "type": "analyze",
    "named": false
  },
  {
    "type": "canonical",
    "named": false
  },
  {
    "type": "category",
    "named": false
  },
  {
    "type": "collatable",
    "named": false
  },
  {
    "type": "collation",
    "named": false
  },
  {
    "type": "comment",
    "named": true
  },
  {
    "type": "content",
    "named": true
  },
  {
    "type": "default",
    "named": false
  },
  {
    "type": "delimiter",
    "named": false
  },
  {
    "type": "element",
    "named": false
  },
  {
    "type": "input",
    "named": false
  },
  {
    "type": "internallength",
    "named": false
  },
  {
    "type": "language",
    "named": true
  },
  {
    "type": "like",
    "named": false
  },
  {
    "type": "multirange_type_name",
    "named": false
  },
  {
    "type": "number",
    "named": true
  },
  {
    "type": "output",
    "named": false
  },
  {
    "type": "passedbyvalue",
    "named": false
  },
  {
    "type": "preferred",
    "named": false
  },
  {
    "type": "receive",
    "named": false
  },
  {
    "type": "send",
    "named": false
  },
  {
    "type": "storage",
    "named": false
  },
  {
    "type": "subscript",
    "named": false
  },
  {
    "type": "subtype",
    "named": false
  },
  {
    "type": "subtype_diff",
    "named": false
  },
  {
    "type": "subtype_opclass",
    "named": false
  },
  {
    "type": "typmod_in",
    "named": false
  },
  {
    "type": "typmod_out",
    "named": false
  },
  {
    "type": "|",
    "named": false
  },
  {
    "type": "|/",
    "named": false
  },
  {
    "type": "||",
    "named": false
  },
  {
    "type": "||/",
    "named": false
  },
  {
    "type": "~",
    "named": false
  },
  {
    "type": "~*",
    "named": false
  }
]<|MERGE_RESOLUTION|>--- conflicted
+++ resolved
@@ -7335,13 +7335,10 @@
     "named": false
   },
   {
-<<<<<<< HEAD
     "type": "FETCH",
     "named": false
   },
   {
-=======
->>>>>>> c6c3f1bc
     "type": "FIRST",
     "named": false
   },
