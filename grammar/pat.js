const { parens } = require('./util.js')

module.exports = {

  pat_field: $ =>
    seq(
      $._field_name,
      optional(seq(':', $._typed_pat))
    ),

  pat_fields: $ => braces(sep($.comma, $.pat_field)),

  pat_name: $ => $._var,

  pat_as: $ => seq(field('var', $.variable), token.immediate('@'), field('pat', $._apat)),

  /**
   * Needed non-inlined for conflict definition.
   */
  _pat_constructor: $ => alias($._qcon, $.pat_name),

  pat_record: $ => field('fields', $.pat_fields),

  pat_wildcard: $ => alias($.wildcard, $.pat_wildcard),

  pat_parens: $ => parens($._typed_pat),

<<<<<<< HEAD
  pat_array: $ => brackets(sep1($.comma, $._typed_pat)),
=======
  pat_array: $ => brackets(sep($.comma, $._nested_pat)),

  pat_type_binder: $ => seq('@', $._atype),
>>>>>>> 19f94cca

  _apat: $ => choice(
    $.pat_name,
    $.pat_as,
    $._pat_constructor,
    $.pat_record,
    alias($.literal, $.pat_literal),
    $.pat_wildcard,
    $.pat_parens,
    $.pat_array,
  ),

  pat_negation: $ => seq('-', $._apat),

  /**
   * In patterns, application is only legal if the first element is a con.
   */
  pat_apply: $ => seq($._pat_constructor, repeat1($._apat)),

  _lpat: $ => choice(
    $._apat,
    $.pat_negation,
    $.pat_apply,
  ),

  pat_infix: $ => seq($._lpat, $._q_op, $._pat),

  /**
   * Without the precs, a conflict is needed.
   */
  _pat: $ => choice(
    prec(2, $.pat_infix),
    prec(1, $._lpat),
  ),

  pat_typed: $ => seq(field('pattern', $._pat), $._type_annotation),

  _typed_pat: $ => choice(
    $._pat,
    $.pat_typed,
  ),

}<|MERGE_RESOLUTION|>--- conflicted
+++ resolved
@@ -25,13 +25,7 @@
 
   pat_parens: $ => parens($._typed_pat),
 
-<<<<<<< HEAD
-  pat_array: $ => brackets(sep1($.comma, $._typed_pat)),
-=======
-  pat_array: $ => brackets(sep($.comma, $._nested_pat)),
-
-  pat_type_binder: $ => seq('@', $._atype),
->>>>>>> 19f94cca
+  pat_array: $ => brackets(sep($.comma, $._typed_pat)),
 
   _apat: $ => choice(
     $.pat_name,
