const PREC = {
  primary: 8,
  unary: 7,
  exp: 6,
  multiplicative: 5,
  additive: 4,
  comparative: 3,
  and: 2,
  or: 1,
};
const multiplicative_operators = ["*", "/", "%", "<<", ">>", "&"];
const additive_operators = ["+", "-", "|", "#"];
const comparative_operators = [
  "<",
  "<=",
  "<>",
  "=",
  ">",
  ">=",
  "~",
  "!~",
  "~*",
  "!~*",
];

// Generate case insentitive match for SQL keyword
// In case of multiple word keyword provide a seq matcher
function kw(keyword) {
  if (keyword.toUpperCase() != keyword) {
    throw new Error(`Expected upper case keyword got ${keyword}`);
  }
  const words = keyword.split(" ");
  const regExps = words.map(createCaseInsensitiveRegex);

  if (regExps.length == 1) {
    return alias(regExps[0], keyword);
  } else {
    return alias(seq(...regExps), keyword.replace(/ /g, "_"));
  }
}

function createOrReplace(item) {
  if (item.toUpperCase() != item) {
    throw new Error(`Expected upper case item got ${item}`);
  }
  return alias(
    seq(
      createCaseInsensitiveRegex("CREATE"),
      field("replace", optional(createCaseInsensitiveRegex("OR REPLACE"))),
      createCaseInsensitiveRegex(item),
    ),
    `CREATE_OR_REPLACE_${item}`,
  );
}

function createCaseInsensitiveRegex(word) {
  return new RegExp(
    word
      .split("")
      .map(letter => `[${letter.toLowerCase()}${letter.toUpperCase()}]`)
      .join(""),
  );
}

module.exports = grammar({
  name: "sql",
  extras: $ => [$.comment, /[\s\f\uFEFF\u2060\u200B]|\\\r?\n/],
  externals: $ => [
    $._dollar_quoted_string_tag,
    $._dollar_quoted_string_content,
    $._dollar_quoted_string_end_tag,
  ],
  rules: {
    source_file: $ => repeat($._statement),

    _statement: $ =>
      seq(
        choice(
          $.pg_command,
          $.begin_statement,
          $.commit_statement,
          $.rollback_statement,
          $.select_statement,
          $.update_statement,
          $.insert_statement,
          $.delete_statement,
          $.set_statement,
          $.grant_statement,
          $.drop_statement,
          $.create_statement,
          $.alter_statement,
          $.create_type_statement,
          $.create_domain_statement,
          $.create_index_statement,
          $.create_table_statement,
          $.create_schema_statement,
          $.create_role_statement,
          $.create_extension_statement,
          $.create_trigger_statement,
          $.create_function_statement,
        ),
        optional(";"),
      ),

    _simple_statement: $ =>
      prec.right(
        seq(
          choice(
            $.pg_command,
            $.select_statement,
            $.update_statement,
            $.insert_statement,
            $.delete_statement,
            $.set_statement,
            $.grant_statement,
            $.drop_statement,
            $.create_statement,
            $.alter_statement,
            $.create_type_statement,
            $.create_domain_statement,
            $.create_table_statement,
            $.create_index_statement,
            $.create_schema_statement,
            $.create_role_statement,
            $.create_extension_statement,
            $.return_statement,
            $.declare_statement,
          ),
          optional(";"),
        ),
      ),

    with_clause: $ =>
      seq(kw("WITH"), optional(kw("RECURSIVE")), commaSep1($.cte)),

    cte: $ =>
      seq(
        $.identifier,
        kw("AS"),
        optional(seq(optional(kw("NOT")), kw("MATERIALIZED"))),
        "(",
        choice(
          $.select_statement,
          $.delete_statement,
          $.insert_statement,
          $.update_statement,
        ),
        ")",
      ),

    select_statement: $ => seq(optional($.with_clause), $._select_statement),
    insert_statement: $ => seq(optional($.with_clause), $._insert_statement),
    update_statement: $ => seq(optional($.with_clause), $._update_statement),
    delete_statement: $ => seq(optional($.with_clause), $._delete_statement),

    begin_statement: $ =>
      seq(kw("BEGIN"), optional(choice(kw("WORK"), kw("TRANSACTION")))),
    commit_statement: $ =>
      seq(kw("COMMIT"), optional(choice(kw("WORK"), kw("TRANSACTION")))),
    rollback_statement: $ =>
      seq(kw("ROLLBACK"), optional(choice(kw("WORK"), kw("TRANSACTION")))),

    create_statement: $ =>
      seq(
        kw("CREATE"),
        optional(choice(kw("TEMP"), kw("TEMPORARY"))),
        choice(alias($.sequence, $.create_sequence)),
      ),
    alter_statement: $ =>
      seq(
        kw("ALTER"),
        choice(alias($.sequence, $.alter_sequence), $.alter_table),
      ),
    alter_table: $ =>
      seq(
        kw("TABLE"),
        optional(kw("IF EXISTS")),
        optional(kw("ONLY")),
        $._identifier,
        choice($.alter_table_action, $.alter_table_rename_column),
      ),
    alter_table_action_alter_column: $ =>
      seq(
        kw("ALTER COLUMN"),
        $._identifier,
        kw("SET DEFAULT"),
        $._column_default_expression,
      ),
    alter_table_action_add: $ =>
      seq(
        kw("ADD"),
        choice(seq(kw("COLUMN"), $.table_column), $._table_constraint),
      ),
    alter_table_action_set: $ => seq(kw("SET"), $._expression),
    alter_table_rename_column: $ =>
      seq(
        kw("RENAME"),
        optional(kw("COLUMN")),
        $._identifier,
        kw("TO"),
        $._identifier,
      ),
    alter_table_action: $ =>
      choice(
        $.alter_table_action_add,
        $.alter_table_action_alter_column,
        $.alter_table_action_set,
      ),
    sequence: $ =>
      prec.right(
        seq(
          kw("SEQUENCE"),
          optional(seq(kw("IF"), optional(kw("NOT")), kw("EXISTS"))),
          $._identifier,
          optional(seq(kw("AS"), $.type)),
          repeat(
            choice(
              seq(kw("START"), kw("WITH"), $.number),
              seq(kw("INCREMENT"), optional(kw("BY")), $.number),
              seq(kw("NO"), choice(kw("MINVALUE"), kw("MAXVALUE"))),
              seq(kw("CACHE"), $.number),
              seq(kw("OWNED BY"), choice($._identifier)),
            ),
          ),
        ),
      ),
    pg_command: $ => seq(/\\[a-zA-Z]+/, /.*/),

    _compound_statement: $ =>
      prec.right(
        seq(
          optional(seq(field("begin_label", $.identifier), ":")),
          kw("BEGIN"),
          optional(kw("ATOMIC")),
          repeat1($._simple_statement),
          kw("END"),
          optional(field("end_label", $.identifier)),
          optional(";"),
        ),
      ),
    return_statement: $ =>
      seq(kw("RETURN"), choice($._expression, $.select_statement)),
    declare_statement: $ =>
      seq(kw("DECLARE"), $.identifier, $._type, optional($.default_clause)),

    create_function_statement: $ =>
      prec.right(
        seq(
          choice(createOrReplace("FUNCTION"), createOrReplace("PROCEDURE")),
          $._identifier,
          $.create_function_parameters,
          optional(seq(kw("RETURNS"), $._create_function_return_type)),
          repeat(
            choice(
              $._function_language,
              seq(kw("TRANSFORM FOR TYPE"), commaSep1($.identifier)),
              kw("WINDOW"),
              seq(optional(kw("NOT")), kw("LEAKPROOF")),
              seq(kw("COST"), $.number),
              seq(kw("ROWS"), $.number),
              seq(kw("SUPPORT"), $.identifier),
              $.external_hint,
              $.optimizer_hint,
              $.parallel_hint,
              $.null_hint,
              $.deterministic_hint,
              $.sql_hint,
              $.sql_security_hint,
              $.function_body,
            ),
          ),
        ),
      ),
    external_hint: $ =>
      choice(
        seq(optional(kw("EXTERNAL")), kw("SECURITY INVOKER")),
        seq(optional(kw("EXTERNAL")), kw("SECURITY DEFINER")),
      ),
    optimizer_hint: $ => choice(kw("VOLATILE"), kw("IMMUTABLE"), kw("STABLE")),
    parallel_hint: $ =>
      seq(kw("PARALLEL"), choice(kw("SAFE"), kw("UNSAFE"), kw("RESTRICTED"))),
    null_hint: $ =>
      choice(
        kw("CALLED ON NULL INPUT"),
        kw("RETURNS NULL ON NULL INPUT"),
        kw("STRICT"),
      ),
    // MySQL hints
    deterministic_hint: $ => seq(optional(kw("NOT")), kw("DETERMINISTIC")),
    sql_hint: $ =>
      choice(
        kw("CONTAINS SQL"),
        kw("NO SQL"),
        kw("READS SQL DATA"),
        kw("MODIFIES SQL DATA"),
      ),
    sql_security_hint: $ =>
      seq(kw("SQL SECURITY"), choice(kw("DEFINER"), kw("INVOKER"))),

    _function_language: $ =>
      seq(kw("LANGUAGE"), alias($.identifier, $.language)),
    _create_function_return_type: $ =>
      prec.right(choice($.setof, $._type, $.constrained_type)),
    setof: $ =>
      prec.right(seq(kw("SETOF"), choice($._type, $.constrained_type))),
    constrained_type: $ => seq($._type, $.null_constraint),
    create_function_parameter: $ =>
      seq(
        field(
          "argmode",
          optional(choice(kw("IN"), kw("OUT"), kw("INOUT"), kw("VARIADIC"))),
        ),
        optional($.identifier),
        choice($._type, $.constrained_type),
        optional(seq("=", alias($._expression, $.default))),
      ),
    create_function_parameters: $ =>
      seq("(", optional(commaSep1($.create_function_parameter)), ")"),
    function_body: $ =>
      choice(
        $._simple_statement,
        $._compound_statement,
        seq(kw("AS"), field("script", $.string)),
        seq(
          kw("AS"),
          field("obj_file", $.string),
          field("link_symbol", $.string),
        ),
      ),

    create_trigger_statement: $ =>
      seq(
        kw("CREATE"),
        optional(kw("OR REPLACE")),
        optional(kw("CONSTRAINT")),
        kw("TRIGGER"),
        optional(kw("IF NOT EXISTS")),
        field("name", $.identifier),
        $.trigger_time,
        $.trigger_event,
        kw("ON"),
        field("on_table", $._identifier),
        optional($.trigger_reference),
        optional($.trigger_preferencing),
        optional(
          seq(
            kw("FOR"),
            optional(kw("EACH")),
            choice(kw("ROW"), kw("STATEMENT")),
          ),
        ),
        optional($.trigger_condition),
        optional($.trigger_order),
        $.trigger_body,
      ),
    trigger_reference: $ => seq(kw("FROM"), $._identifier),
    trigger_preferencing: $ =>
      seq(
        kw("REFERENCING"),
        repeat1(
          seq(
            choice(kw("NEW"), kw("OLD")),
            kw("TABLE"),
            optional(kw("AS")),
            $.identifier,
          ),
        ),
      ),
    trigger_time: $ => choice(kw("BEFORE"), kw("AFTER"), kw("INSTEAD OF")),
    trigger_event: $ =>
      choice(
        kw("INSERT"),
        kw("DELETE"),
        kw("TRUNCATE"),
        seq(kw("UPDATE"), optional(seq(kw("OF"), repeat1($._identifier)))),
      ),
    // PostgreSQL trigger condition
    trigger_condition: $ => seq(kw("WHEN"), $._expression),
    // MySQL trigger order
    trigger_order: $ =>
      seq(choice(kw("FOLLOWS"), kw("PRECEDES")), $._identifier),
    trigger_body: $ =>
      choice(
        // PostgreSQL style trigger body
        seq(
          kw("EXECUTE"),
          choice(kw("FUNCTION"), kw("PROCEDURE")),
          seq(
            field("function", $.identifier),
            "(",
            optional(field("arguments", commaSep1($.string))),
            ")",
          ),
        ),
        // MySQL style trigger body
        $._simple_statement,
        $._compound_statement,
      ),

    create_extension_statement: $ =>
      seq(kw("CREATE EXTENSION"), optional(kw("IF NOT EXISTS")), $._identifier),
    create_role_statement: $ =>
<<<<<<< HEAD
      prec.left(
=======
      prec.right(
>>>>>>> 33c3877a
        seq(
          kw("CREATE ROLE"),
          $._identifier,
          optional(kw("WITH")),
          optional($._identifier),
        ),
      ),
    create_schema_statement: $ =>
      seq(kw("CREATE SCHEMA"), optional(kw("IF NOT EXISTS")), $._identifier),
    drop_statement: $ =>
      seq(
        kw("DROP"),
        choice("TABLE", "VIEW", "TABLESPACE", "EXTENSION", "INDEX"),
        optional(kw("IF EXISTS")),
        $._identifier,
      ),
    set_statement: $ =>
      seq(
        kw("SET"),
        field("scope", optional(choice(kw("SESSION"), kw("LOCAL")))),
        $.identifier,
        choice("=", kw("TO")),
        choice($._expression, kw("DEFAULT")),
      ),
    grant_statement: $ =>
<<<<<<< HEAD
      prec.left(
=======
      prec.right(
>>>>>>> 33c3877a
        seq(
          kw("GRANT"),
          choice(
            seq(kw("ALL"), optional(kw("PRIVILEGES"))),
            repeat(
              choice(
                kw("SELECT"),
                kw("INSERT"),
                kw("UPDATE"),
                kw("DELETE"),
                kw("TRUNCATE"),
                kw("REFERENCES"),
                kw("TRIGGER"),
                kw("USAGE"),
              ),
            ),
          ),
          kw("ON"),
          field(
            "type",
            optional(
              choice(kw("SCHEMA"), kw("DATABASE"), kw("SEQUENCE"), kw("TABLE")),
            ),
          ),
          $._identifier,
          kw("TO"),
          choice(seq(optional(kw("GROUP")), $.identifier), kw("PUBLIC")),
          optional(kw("WITH GRANT OPTION")),
        ),
      ),
    create_domain_statement: $ =>
      prec.right(
        seq(
          kw("CREATE DOMAIN"),
          $._identifier,
          optional(
            seq(
              kw("AS"),
              $._type,
              repeat(choice($.null_constraint, $.check_constraint)),
            ),
          ),
        ),
      ),
    create_type_statement: $ =>
      seq(kw("CREATE TYPE"), $._identifier, kw("AS"), $.parameters),
    create_index_with_clause: $ =>
      seq(
        kw("WITH"),
        "(",
        field("storage_parameter", $.identifier),
        "=",
        // TODO: Option value be special set e.g. accepting enum with ON, OFF, VALUE
        $._expression,
        ")",
      ),
    create_index_include_clause: $ =>
      seq(kw("INCLUDE"), "(", commaSep1($.identifier), ")"),
    create_index_statement: $ =>
      prec.right(
        seq(
          kw("CREATE"),
          optional($.unique_constraint),
          kw("INDEX"),
<<<<<<< HEAD
          field("name", $._identifier),
          kw("ON"),
=======
          optional(kw("CONCURRENTLY")),
          optional(
            seq(optional(kw("IF NOT EXISTS")), field("name", $.identifier)),
          ),
          kw("ON"),
          optional(kw("ONLY")),
>>>>>>> 33c3877a
          field("table_name", $._identifier),
          optional($.using_clause),
          $.index_table_parameters,
          optional($.create_index_include_clause),
          optional($.create_index_with_clause),
          optional($.where_clause),
        ),
      ),
    table_column: $ =>
<<<<<<< HEAD
      prec.left(
=======
      prec.right(
>>>>>>> 33c3877a
        seq(
          field("name", $._identifier),
          field("type", $._type),
          repeat(
            choice(
<<<<<<< HEAD
              $.column_default,
=======
              $.default_clause,
>>>>>>> 33c3877a
              $.primary_key_constraint,
              $.check_constraint,
              $.references_constraint,
              $.unique_constraint,
              $.null_constraint,
              $.named_constraint,
              $.direction_constraint,
              $.auto_increment_constraint,
            ),
          ),
        ),
      ),
    auto_increment_constraint: _ => kw("AUTO_INCREMENT"),
    direction_constraint: _ => choice(kw("ASC"), kw("DESC")),
    named_constraint: $ => seq("CONSTRAINT", $.identifier),
    _column_default_expression: $ =>
      choice(
        $._parenthesized_expression,
        $.string,
        $.number,
        $.identifier,
        $.function_call,
      ),
    default_clause: $ =>
      seq(
        kw("DEFAULT"),
        // TODO: this should be specific variable-free expression https://www.postgresql.org/docs/9.1/sql-createtable.html
        // TODO: simple expression to use for check and default
        choice($._column_default_expression, $.type_cast),
      ),
    table_parameters: $ =>
      seq("(", commaSep1(choice($.table_column, $._table_constraint)), ")"),
    mode: $ => choice(kw("NOT DEFERRABLE"), kw("DEFERRABLE")),
    initial_mode: $ =>
      seq(kw("INITIALLY"), choice(kw("DEFERRED"), kw("IMMEDIATE"))),
    _table_constraint: $ =>
      prec.right(
        seq(
          optional(seq(kw("CONSTRAINT"), field("name", $._identifier))),
          choice(
            alias($.table_constraint_foreign_key, $.foreign_key),
            alias($.table_constraint_unique, $.unique),
            alias($.table_constraint_primary_key, $.primary_key),
            alias($.table_constraint_check, $.check),
            alias($.table_constraint_exclude, $.exclude),
          ),
          optional($.mode),
          optional($.initial_mode),
        ),
      ),
    table_constraint_check: $ => seq(kw("CHECK"), $._expression),
    op_class: $ => $._identifier,
    exclude_entry: $ =>
      seq(
        $._identifier,
        optional($.op_class),
        optional(seq(kw("WITH"), $.binary_operator)),
      ),
    table_constraint_exclude: $ =>
      seq(
        kw("EXCLUDE"),
        optional(seq(kw("USING"), $._identifier)),
        "(",
        commaSep1($.exclude_entry),
        ")",
      ),
    table_constraint_foreign_key: $ =>
      seq(
        kw("FOREIGN KEY"),
        "(",
        commaSep1($.identifier),
        ")",
        $.references_constraint,
      ),
    table_constraint_unique: $ =>
      seq(kw("UNIQUE"), "(", commaSep1($._identifier), ")"),
    table_constraint_primary_key: $ =>
      seq(kw("PRIMARY KEY"), "(", commaSep1($._identifier), ")"),
    primary_key_constraint: $ => kw("PRIMARY KEY"),
    create_table_statement: $ =>
      seq(
        kw("CREATE"),
        optional(kw("TEMPORARY")),
        kw("TABLE"),
        optional(kw("IF NOT EXISTS")),
        $._identifier,
        choice(seq(kw("AS"), $.select_statement), $.table_parameters),
      ),
    using_clause: $ => seq(kw("USING"), field("method", $.identifier)),
    index_table_parameters: $ =>
      seq(
        "(",
        commaSep1(
          seq(
            choice($._expression, $.ordered_expression),
            optional($.op_class),
          ),
        ),
        ")",
      ),

    // SELECT
    _select_statement: $ =>
      seq(
        $.select_clause,
        optional($.from_clause),
        optional(repeat($.join_clause)),
        optional($.where_clause),
        optional($.group_by_clause),
        optional($.order_by_clause),
        optional($.limit_clause),
      ),
    group_by_clause_body: $ => commaSep1($._expression),
    group_by_clause: $ => seq(kw("GROUP BY"), $.group_by_clause_body),
    order_by_clause_body: $ => commaSep1($._expression),
    order_by_clause: $ =>
      seq(
        kw("ORDER BY"),
        $.order_by_clause_body,
        optional(field("order", choice(kw("ASC"), kw("DESC")))),
      ),
    limit_clause: $ =>
      seq(
        kw("LIMIT"),
        $.number,
        optional(
          seq(
            choice(kw("OFFSET"), ","), // MySQL LIMIT a, b
            $.number,
          ),
        ),
      ),
    where_clause: $ => seq(kw("WHERE"), $._expression),
    _aliased_expression: $ =>
      seq($._expression, optional(kw("AS")), $.identifier),
    _aliasable_expression: $ =>
      prec.right(choice($._expression, alias($._aliased_expression, $.alias))),
    select_clause_body: $ =>
      commaSep1(
        seq(
          $._aliasable_expression,
          optional(seq(kw("INTO"), field("into", $.identifier))),
        ),
      ),
    select_clause: $ =>
      prec.right(seq(kw("SELECT"), optional($.select_clause_body))),
    from_clause: $ => seq(kw("FROM"), commaSep1($._aliasable_expression)),
    join_type: $ =>
      seq(
        choice(
          kw("INNER"),
          seq(
            choice(kw("LEFT"), kw("RIGHT"), kw("FULL")),
            optional(kw("OUTER")),
          ),
        ),
      ),
    join_clause: $ =>
      seq(
        optional($.join_type),
        kw("JOIN"),
        $._aliasable_expression,
        kw("ON"),
        $._expression,
      ),
    select_subexpression: $ =>
      prec(1, seq(optional(kw("LATERAL")), "(", $.select_statement, ")")),

    // UPDATE
    _update_statement: $ =>
      seq(
        kw("UPDATE"),
        $.identifier,
        $.set_clause,
        optional($.from_clause),
        optional($.where_clause),
      ),
    set_clause: $ => seq(kw("SET"), $.set_clause_body),
    set_clause_body: $ => seq(commaSep1($.assigment_expression)),
    assigment_expression: $ => seq($.identifier, "=", $._expression),

    // INSERT
    insert_statement: $ =>
      seq(
        kw("INSERT"),
        kw("INTO"),
        $._identifier,
        choice($.values_clause, $.select_statement, $.set_clause),
      ),
    values_clause: $ => seq(kw("VALUES"), "(", $.values_clause_body, ")"),
    values_clause_body: $ => commaSep1($._expression),

    // DELETE
    // TODO: support returning clauses
    _delete_statement: $ =>
      seq(kw("DELETE"), $.from_clause, optional($.where_clause)),

    conditional_expression: $ =>
      seq(
        kw("CASE"),
        repeat1(seq(kw("WHEN"), $._expression, kw("THEN"), $._expression)),
        optional(seq(kw("ELSE"), $._expression)),
        kw("END"),
      ),

    in_expression: $ =>
      prec.left(
        PREC.comparative,
        seq($._expression, optional(kw("NOT")), kw("IN"), $.tuple),
      ),
    tuple: $ =>
      seq(
        // TODO: maybe collapse with function arguments, but make sure to preserve clarity
        "(",
        field("elements", commaSep1($._expression)),
        ")",
      ),
    // TODO: named constraints
    references_constraint: $ =>
      seq(
        kw("REFERENCES"),
        $._identifier,
        optional(seq("(", commaSep1($.identifier), ")")),
        // seems like a case for https://github.com/tree-sitter/tree-sitter/issues/130
        repeat(choice($.on_update_action, $.on_delete_action)),
      ),
    on_update_action: $ =>
      seq(kw("ON UPDATE"), field("action", $._constraint_action)),
    on_delete_action: $ =>
      seq(kw("ON DELETE"), field("action", $._constraint_action)),
    _constraint_action: $ =>
      choice(kw("RESTRICT"), kw("CASCADE"), kw("SET NULL")),
    unique_constraint: $ => kw("UNIQUE"),
    null_constraint: $ => seq(optional(kw("NOT")), $.NULL),
    check_constraint: $ => seq(kw("CHECK"), $._expression),
    _constraint: $ =>
      seq(
        choice($.null_constraint, $.check_constraint),
        optional($.check_constraint),
      ),
    parameter: $ => seq($.identifier, choice($._type, $.constrained_type)),
    parameters: $ => seq("(", commaSep1($.parameter), ")"),
    function_call: $ =>
      seq(
        field("function", $.identifier),
        "(",
        optional(field("arguments", commaSep1($._expression))),
        ")",
      ),
    _parenthesized_expression: $ => seq("(", $._expression, ")"),
    is_expression: $ =>
      prec.left(
        PREC.comparative,
        seq(
          $._expression,
          kw("IS"),
          optional(kw("NOT")),
          choice($.NULL, $.TRUE, $.FALSE, $.distinct_from),
        ),
      ),
    distinct_from: $ => prec.left(seq(kw("DISTINCT FROM"), $._expression)),
    boolean_expression: $ =>
      choice(
        prec.left(PREC.unary, seq(kw("NOT"), $._expression)),
        prec.left(PREC.and, seq($._expression, kw("AND"), $._expression)),
        prec.left(PREC.or, seq($._expression, kw("OR"), $._expression)),
      ),
    at_time_zone_expression: $ =>
      prec.left(
        PREC.primary,
        seq($._expression, kw("AT TIME ZONE"), $._expression),
      ),
    NULL: $ => kw("NULL"),
    TRUE: $ => kw("TRUE"),
    FALSE: $ => kw("FALSE"),
    number: $ => /\d+/,

    _unquoted_identifier: $ => /[a-zA-Z0-9_]+/,
    _quoted_identifier: $ =>
      choice(
        seq("`", field("name", /[^`]*/), "`"), // MySQL style quoting
        seq('"', field("name", /[^"]*/), '"'), // ANSI QUOTES
      ),
    identifier: $ => choice($._unquoted_identifier, $._quoted_identifier),
    dotted_name: $ => prec.left(PREC.primary, sep2($.identifier, ".")),
    _identifier: $ => choice($.identifier, $.dotted_name),
    string: $ =>
      choice(
        seq("'", field("content", alias(/(''|[^'])*/, $.content)), "'"),
        seq(
          $._dollar_quoted_string_tag,
          field("content", alias($._dollar_quoted_string_content, $.content)),
          $._dollar_quoted_string_end_tag,
        ),
      ),
    json_access: $ =>
      seq(
        $._expression,
        choice("->", "->>", "#>", "#>>"),
        choice($.string, $.number),
      ),
    ordered_expression: $ =>
      seq($._expression, field("order", choice(kw("ASC"), kw("DESC")))),

    type: $ =>
      prec.right(
        seq(
          $._identifier,
          optional(kw("VARYING")), // CHARACTER/BIT VARYING
          optional(kw("PRECISION")), // DOUBLE PRECISION
<<<<<<< HEAD
          optional(seq("(", $.number, ")")),
=======
          optional(seq("(", commaSep1($.number), ")")),
>>>>>>> 33c3877a
          optional(seq(choice(kw("WITH"), kw("WITHOUT")), kw("TIME ZONE"))), // TIME/TIMESTAMP (n) WITH/WITHOUT TIME ZONE
        ),
      ),
    array_type: $ =>
      prec.right(seq($._type, repeat1(seq("[", optional($.number), "]")))),
    _type: $ => choice($.type, $.array_type),
    type_cast: $ =>
      seq(
        // TODO: should be moved to basic expression or something
        choice(
          $._parenthesized_expression,
          $.string,
          $._identifier,
          $.function_call,
        ),
        "::",
        field("type", $._type),
      ),

    // http://stackoverflow.com/questions/13014947/regex-to-match-a-c-style-multiline-comment/36328890#36328890
    comment: $ =>
      token(
        choice(seq("--", /.*/), seq("/*", /[^*]*\*+([^/*][^*]*\*+)*/, "/")),
      ),
    array_element_access: $ =>
      seq(choice($.identifier, $.argument_reference), "[", $._expression, "]"),

    unary_expression: $ =>
      prec(
        PREC.unary,
        seq(
          field(
            "operator",
            choice(
              "+",
              "-",
              "!!", // Factorial op (Removed in Postgres >= 14)
              "~", // Bitwise not
              "@", // Absolute value
              "|/", // square root
              "||/", // cube root
            ),
          ),
          field("operand", $._expression),
        ),
      ),

    binary_expression: $ => {
      const table = [
        [PREC.exp, "^"],
        [PREC.multiplicative, choice(...multiplicative_operators)],
        [PREC.additive, choice(...additive_operators)],
        [PREC.comparative, choice(...comparative_operators)],
      ];

      return choice(
        ...table.map(([precedence, operator]) =>
          prec.left(
            precedence,
            seq(
              field("left", $._expression),
              field("operator", operator),
              field("right", $._expression),
            ),
          ),
        ),
      );
    },

    binary_operator: $ => choice("=", "&&", "||"),
    asterisk_expression: $ => choice("*", seq($._identifier, ".*")),
    interval_expression: $ => seq(token(prec(1, kw("INTERVAL"))), $.string),
    argument_reference: $ => seq("$", /\d+/),
    _expression: $ =>
      choice(
        $.interval_expression,
        $.function_call,
        $.string,
        $.json_access,
        $.TRUE,
        $.FALSE,
        $.NULL,
        $.asterisk_expression,
        $._identifier,
        $.number,
        $.in_expression,
        $.is_expression,
        $.boolean_expression,
        $._parenthesized_expression,
        $.type_cast,
        $.unary_expression,
        $.binary_expression,
        $.conditional_expression,
        $.array_element_access,
        $.argument_reference,
        $.select_subexpression,
        $.at_time_zone_expression,
      ),
  },
});

function commaSep1(rule) {
  return sep1(rule, ",");
}

function sep1(rule, separator) {
  return seq(rule, repeat(seq(separator, rule)));
}

function sep2(rule, separator) {
  return seq(rule, repeat1(seq(separator, rule)));
}<|MERGE_RESOLUTION|>--- conflicted
+++ resolved
@@ -160,6 +160,29 @@
     rollback_statement: $ =>
       seq(kw("ROLLBACK"), optional(choice(kw("WORK"), kw("TRANSACTION")))),
 
+    with_clause: $ =>
+      seq(kw("WITH"), optional(kw("RECURSIVE")), commaSep1($.cte)),
+
+    cte: $ =>
+      seq(
+        $.identifier,
+        kw("AS"),
+        optional(seq(optional(kw("NOT")), kw("MATERIALIZED"))),
+        "(",
+        choice(
+          $.select_statement,
+          $.delete_statement,
+          $.insert_statement,
+          $.update_statement,
+        ),
+        ")",
+      ),
+
+    select_statement: $ => seq(optional($.with_clause), $._select_statement),
+    insert_statement: $ => seq(optional($.with_clause), $._insert_statement),
+    update_statement: $ => seq(optional($.with_clause), $._update_statement),
+    delete_statement: $ => seq(optional($.with_clause), $._delete_statement),
+
     create_statement: $ =>
       seq(
         kw("CREATE"),
@@ -400,11 +423,7 @@
     create_extension_statement: $ =>
       seq(kw("CREATE EXTENSION"), optional(kw("IF NOT EXISTS")), $._identifier),
     create_role_statement: $ =>
-<<<<<<< HEAD
-      prec.left(
-=======
-      prec.right(
->>>>>>> 33c3877a
+      prec.right(
         seq(
           kw("CREATE ROLE"),
           $._identifier,
@@ -430,11 +449,7 @@
         choice($._expression, kw("DEFAULT")),
       ),
     grant_statement: $ =>
-<<<<<<< HEAD
-      prec.left(
-=======
-      prec.right(
->>>>>>> 33c3877a
+      prec.right(
         seq(
           kw("GRANT"),
           choice(
@@ -499,17 +514,12 @@
           kw("CREATE"),
           optional($.unique_constraint),
           kw("INDEX"),
-<<<<<<< HEAD
-          field("name", $._identifier),
-          kw("ON"),
-=======
           optional(kw("CONCURRENTLY")),
           optional(
             seq(optional(kw("IF NOT EXISTS")), field("name", $.identifier)),
           ),
           kw("ON"),
           optional(kw("ONLY")),
->>>>>>> 33c3877a
           field("table_name", $._identifier),
           optional($.using_clause),
           $.index_table_parameters,
@@ -519,21 +529,13 @@
         ),
       ),
     table_column: $ =>
-<<<<<<< HEAD
-      prec.left(
-=======
-      prec.right(
->>>>>>> 33c3877a
+      prec.right(
         seq(
           field("name", $._identifier),
           field("type", $._type),
           repeat(
             choice(
-<<<<<<< HEAD
-              $.column_default,
-=======
               $.default_clause,
->>>>>>> 33c3877a
               $.primary_key_constraint,
               $.check_constraint,
               $.references_constraint,
@@ -844,11 +846,7 @@
           $._identifier,
           optional(kw("VARYING")), // CHARACTER/BIT VARYING
           optional(kw("PRECISION")), // DOUBLE PRECISION
-<<<<<<< HEAD
-          optional(seq("(", $.number, ")")),
-=======
           optional(seq("(", commaSep1($.number), ")")),
->>>>>>> 33c3877a
           optional(seq(choice(kw("WITH"), kw("WITHOUT")), kw("TIME ZONE"))), // TIME/TIMESTAMP (n) WITH/WITHOUT TIME ZONE
         ),
       ),
