const PREC = {
  // this resolves a conflict between the usage of ':' in a lambda vs in a
  // typed parameter. In the case of a lambda, we don't allow typed parameters.
  lambda: -2,
  typed_parameter: -1,
  conditional: -1,

  parenthesized_expression: 1,
  parenthesized_list_splat: 1,
  or: 10,
  and: 11,
  not: 12,
  compare: 13,
  bitwise_or: 14,
  bitwise_and: 15,
  xor: 16,
  shift: 17,
  plus: 18,
  times: 19,
  unary: 20,
  power: 21,
  call: 22,
}

const SEMICOLON = ';'

module.exports = grammar({
  name: 'python',

  extras: $ => [
    $.comment,
    /[\s\f\uFEFF\u2060\u200B]|\\\r?\n/
  ],

  conflicts: $ => [
    [$.primary_expression, $.pattern],
    [$.primary_expression, $.list_splat_pattern],
    [$.tuple, $.tuple_pattern],
    [$.list, $.list_pattern],
    [$.with_item, $._collection_elements],
    [$.named_expression, $.as_pattern],
    [$.match_statement, $.primary_expression],
  ],

  supertypes: $ => [
    $._simple_statement,
    $._compound_statement,
    $.expression,
    $.primary_expression,
    $.pattern,
    $.parameter,
  ],

  externals: $ => [
    $._newline,
    $._indent,
    $._dedent,
    $._string_start,
    $._string_content,
    $._string_end,

    // Mark comments as external tokens so that the external scanner is always
    // invoked, even if no external token is expected. This allows for better
    // error recovery, because the external scanner can maintain the overall
    // structure by returning dedent tokens whenever a dedent occurs, even
    // if no dedent is expected.
    $.comment,

    // Allow the external scanner to check for the validity of closing brackets
    // so that it can avoid returning dedent tokens between brackets.
    ']',
    ')',
    '}',
  ],

  inline: $ => [
    $._simple_statement,
    $._compound_statement,
    $._suite,
    $._expressions,
    $._left_hand_side,
    $.keyword_identifier,
  ],

  word: $ => $.identifier,

  rules: {
    module: $ => repeat($._statement),

    _statement: $ => choice(
      $._simple_statements,
      $._compound_statement
    ),

    // Simple statements

    _simple_statements: $ => seq(
      sep1($._simple_statement, SEMICOLON),
      optional(SEMICOLON),
      $._newline
    ),

    _simple_statement: $ => choice(
      $.future_import_statement,
      $.import_statement,
      $.import_from_statement,
      $.print_statement,
      $.assert_statement,
      $.expression_statement,
      $.return_statement,
      $.delete_statement,
      $.raise_statement,
      $.pass_statement,
      $.break_statement,
      $.continue_statement,
      $.global_statement,
      $.nonlocal_statement,
      $.exec_statement
    ),

    import_statement: $ => seq(
      'import',
      $._import_list
    ),

    import_prefix: $ => repeat1('.'),

    relative_import: $ => seq(
      $.import_prefix,
      optional($.dotted_name)
    ),

    future_import_statement: $ => seq(
      'from',
      '__future__',
      'import',
      choice(
        $._import_list,
        seq('(', $._import_list, ')'),
      )
    ),

    import_from_statement: $ => seq(
      'from',
      field('module_name', choice(
        $.relative_import,
        $.dotted_name
      )),
      'import',
      choice(
        $.wildcard_import,
        $._import_list,
        seq('(', $._import_list, ')')
      )
    ),

    _import_list: $ => seq(
      commaSep1(field('name', choice(
        $.dotted_name,
        $.aliased_import
      ))),
      optional(',')
    ),

    aliased_import: $ => seq(
      field('name', $.dotted_name),
      'as',
      field('alias', $.identifier)
    ),

    wildcard_import: $ => '*',

    print_statement: $ => choice(
      prec(1, seq(
        'print',
        $.chevron,
        repeat(seq(',', field('argument', $.expression))),
        optional(','))
      ),
      prec(-10, seq(
        'print',
        commaSep1(field('argument', $.expression)),
        optional(',')
      ))
    ),

    chevron: $ => seq(
      '>>',
      $.expression
    ),

    assert_statement: $ => seq(
      'assert',
      commaSep1($.expression)
    ),

    expression_statement: $ => choice(
      $.expression,
      seq(commaSep1($.expression), optional(',')),
      $.assignment,
      $.augmented_assignment,
      $.yield
    ),

    named_expression: $ => seq(
      field('name', $._named_expresssion_lhs),
      ':=',
      field('value', $.expression)
    ),

    _named_expresssion_lhs: $ => choice(
      $.identifier,
      alias('match', $.identifier), // ambiguity with match statement: only ":" at end of line decides if "match" keyword
    ),

    return_statement: $ => seq(
      'return',
      optional($._expressions)
    ),

    delete_statement: $ => seq(
      'del',
      $._expressions
    ),

    _expressions: $ => choice(
      $.expression,
      $.expression_list
    ),

    raise_statement: $ => seq(
      'raise',
      optional($._expressions),
      optional(seq('from', field('cause', $.expression)))
    ),

    pass_statement: $ => prec.left('pass'),
    break_statement: $ => prec.left('break'),
    continue_statement: $ => prec.left('continue'),

    // Compound statements

    _compound_statement: $ => choice(
      $.if_statement,
      $.for_statement,
      $.while_statement,
      $.try_statement,
      $.with_statement,
      $.function_definition,
      $.class_definition,
      $.decorated_definition,
      $.match_statement,
    ),

    if_statement: $ => seq(
      'if',
      field('condition', $.expression),
      ':',
      field('consequence', $._suite),
      repeat(field('alternative', $.elif_clause)),
      optional(field('alternative', $.else_clause))
    ),

    elif_clause: $ => seq(
      'elif',
      field('condition', $.expression),
      ':',
      field('consequence', $._suite)
    ),

    else_clause: $ => seq(
      'else',
      ':',
      field('body', $._suite)
    ),

    match_statement: $ => seq(
      'match',
      commaSep1(field('subject', $.expression)),
      optional(','),
      ':',
      repeat(field('alternative', $.case_clause))),

    case_clause: $ => seq(
      'case',
      commaSep1(
        field(
          'pattern',
          alias(choice($.expression, $.list_splat_pattern), $.case_pattern),
        )
      ),
      optional(','),
      optional(field('guard', $.if_clause)),
      ':',
      field('consequence', $._suite)
    ),

    for_statement: $ => seq(
      optional('async'),
      'for',
      field('left', $._left_hand_side),
      'in',
      field('right', $._expressions),
      ':',
      field('body', $._suite),
      field('alternative', optional($.else_clause))
    ),

    while_statement: $ => seq(
      'while',
      field('condition', $.expression),
      ':',
      field('body', $._suite),
      optional(field('alternative', $.else_clause))
    ),

    try_statement: $ => seq(
      'try',
      ':',
      field('body', $._suite),
      choice(
        seq(
          repeat1($.except_clause),
          optional($.else_clause),
          optional($.finally_clause)
        ),
        seq(
          repeat1($.except_group_clause),
          optional($.else_clause),
          optional($.finally_clause)
        ),
        $.finally_clause
      )
    ),

    except_clause: $ => seq(
      'except',
      optional(seq(
        $.expression,
        optional(seq(
          choice('as', ','),
          $.expression
        ))
      )),
      ':',
      $._suite
    ),

   except_group_clause: $ => seq(
      'except*',
      seq(
        $.expression,
        optional(seq(
          'as',
          $.expression
        ))
      ),
      ':',
      $._suite
    ),

   finally_clause: $ => seq(
      'finally',
      ':',
      $._suite
    ),

    with_statement: $ => seq(
      optional('async'),
      'with',
      $.with_clause,
      ':',
      field('body', $._suite)
    ),

    with_clause: $ => choice(
      seq(commaSep1($.with_item), optional(',')),
      seq('(', commaSep1($.with_item), optional(','), ')')
    ),

    with_item: $ => prec.dynamic(1, seq(
      field('value', $.expression),
    )),

    function_definition: $ => seq(
      optional('async'),
      'def',
      field('name', $.identifier),
      field('parameters', $.parameters),
      optional(
        seq(
          '->',
          field('return_type', $.type)
        )
      ),
      ':',
      field('body', $._suite)
    ),

    parameters: $ => seq(
      '(',
      optional($._parameters),
      ')'
    ),

    lambda_parameters: $ => $._parameters,

    list_splat: $ => seq(
      '*',
      $.expression,
    ),

    dictionary_splat: $ => seq(
      '**',
      $.expression
    ),

    global_statement: $ => seq(
      'global',
      commaSep1($.identifier)
    ),

    nonlocal_statement: $ => seq(
      'nonlocal',
      commaSep1($.identifier)
    ),

    exec_statement: $ => seq(
      'exec',
      field('code', $.string),
      optional(
        seq(
          'in',
          commaSep1($.expression)
        )
      )
    ),

    class_definition: $ => seq(
      'class',
      field('name', $.identifier),
      field('superclasses', optional($.argument_list)),
      ':',
      field('body', $._suite)
    ),

    parenthesized_list_splat: $ => prec(PREC.parenthesized_list_splat, seq(
      '(',
      choice(
        alias($.parenthesized_list_splat, $.parenthesized_expression),
        $.list_splat,
      ),
      ')',
    )),

    argument_list: $ => seq(
      '(',
      optional(commaSep1(
        choice(
          $.expression,
          $.list_splat,
          $.dictionary_splat,
          alias($.parenthesized_list_splat, $.parenthesized_expression),
          $.keyword_argument
        )
      )),
      optional(','),
      ')'
    ),

    decorated_definition: $ => seq(
      repeat1($.decorator),
      field('definition', choice(
        $.class_definition,
        $.function_definition
      ))
    ),

    decorator: $ => seq(
      '@',
      $.expression,
      $._newline
    ),

    _suite: $ => choice(
      alias($._simple_statements, $.block),
      seq($._indent, $.block),
      alias($._newline, $.block)
    ),

    block: $ => seq(
      repeat($._statement),
      $._dedent
    ),

    expression_list: $ => prec.right(seq(
      $.expression,
      choice(
        ',',
        seq(
          repeat1(seq(
            ',',
            $.expression
          )),
          optional(',')
        ),
      )
    )),

    dotted_name: $ => sep1($.identifier, '.'),

    // Patterns

    _parameters: $ => seq(
      commaSep1($.parameter),
      optional(',')
    ),

    _patterns: $ => seq(
      commaSep1($.pattern),
      optional(',')
    ),

    parameter: $ => choice(
      $.identifier,
      $.typed_parameter,
      $.default_parameter,
      $.typed_default_parameter,
      $.list_splat_pattern,
      $.tuple_pattern,
      $.keyword_separator,
      $.positional_separator,
      $.dictionary_splat_pattern
    ),

    pattern: $ => choice(
      $.identifier,
      alias('match', $.identifier), // ambiguity with match statement: only ":" at end of line decides if "match" keyword
      $.keyword_identifier,
      $.subscript,
      $.attribute,
      $.list_splat_pattern,
      $.tuple_pattern,
      $.list_pattern
    ),

    tuple_pattern: $ => seq(
      '(',
      optional($._patterns),
      ')'
    ),

    list_pattern: $ => seq(
      '[',
      optional($._patterns),
      ']'
    ),

    default_parameter: $ => seq(
      field('name', $.identifier),
      '=',
      field('value', $.expression)
    ),

    typed_default_parameter: $ => prec(PREC.typed_parameter, seq(
      field('name', $.identifier),
      ':',
      field('type', $.type),
      '=',
      field('value', $.expression)
    )),

    list_splat_pattern: $ => seq(
      '*',
      choice($.identifier, $.keyword_identifier, $.subscript, $.attribute)
    ),

    dictionary_splat_pattern: $ => seq(
      '**',
      choice($.identifier, $.keyword_identifier, $.subscript, $.attribute)
    ),

    // Extended patterns (patterns allowed in match statement are far more flexible than simple patterns though still a subset of "expression")

    as_pattern: $ => prec.left(seq(
      $.expression,
      'as',
      field('alias', alias($.expression, $.as_pattern_target))
    )),

    // Expressions

    _expression_within_for_in_clause: $ => choice(
      $.expression,
      alias($.lambda_within_for_in_clause, $.lambda)
    ),

    expression: $ => choice(
      $.comparison_operator,
      $.not_operator,
      $.boolean_operator,
      $.await,
      $.lambda,
      $.primary_expression,
      $.conditional_expression,
      $.named_expression,
      $.as_pattern
    ),

    primary_expression: $ => choice(
      $.binary_operator,
      $.identifier,
      alias("match", $.identifier),
      $.keyword_identifier,
      $.string,
      $.concatenated_string,
      $.integer,
      $.float,
      $.true,
      $.false,
      $.none,
      $.unary_operator,
      $.attribute,
      $.subscript,
      $.call,
      $.list,
      $.list_comprehension,
      $.dictionary,
      $.dictionary_comprehension,
      $.set,
      $.set_comprehension,
      $.tuple,
      $.parenthesized_expression,
      $.generator_expression,
      $.ellipsis
    ),

    not_operator: $ => prec(PREC.not, seq(
      'not',
      field('argument', $.expression)
    )),

    boolean_operator: $ => choice(
      prec.left(PREC.and, seq(
        field('left', $.expression),
        field('operator', 'and'),
        field('right', $.expression)
      )),
      prec.left(PREC.or, seq(
        field('left', $.expression),
        field('operator', 'or'),
        field('right', $.expression)
      ))
    ),

    binary_operator: $ => {
      const table = [
        [prec.left, '+', PREC.plus],
        [prec.left, '-', PREC.plus],
        [prec.left, '*', PREC.times],
        [prec.left, '@', PREC.times],
        [prec.left, '/', PREC.times],
        [prec.left, '%', PREC.times],
        [prec.left, '//', PREC.times],
        [prec.right, '**', PREC.power],
        [prec.left, '|', PREC.bitwise_or],
        [prec.left, '&', PREC.bitwise_and],
        [prec.left, '^', PREC.xor],
        [prec.left, '<<', PREC.shift],
        [prec.left, '>>', PREC.shift],
      ];

      return choice(...table.map(([fn, operator, precedence]) => fn(precedence, seq(
        field('left', $.primary_expression),
        field('operator', operator),
        field('right', $.primary_expression)
      ))));
    },

    unary_operator: $ => prec(PREC.unary, seq(
      field('operator', choice('+', '-', '~')),
      field('argument', $.primary_expression)
    )),

    comparison_operator: $ => prec.left(PREC.compare, seq(
      $.primary_expression,
      repeat1(seq(
        field('operators',
          choice(
            '<',
            '<=',
            '==',
            '!=',
            '>=',
            '>',
            '<>',
            'in',
            alias(seq('not', 'in'), 'not in'),
            'is',
            alias(seq('is', 'not'), 'is not')
          )),
        $.primary_expression
      ))
    )),

    lambda: $ => prec(PREC.lambda, seq(
      'lambda',
      field('parameters', optional($.lambda_parameters)),
      ':',
      field('body', $.expression)
    )),

    lambda_within_for_in_clause: $ => seq(
      'lambda',
      field('parameters', optional($.lambda_parameters)),
      ':',
      field('body', $._expression_within_for_in_clause)
    ),

    assignment: $ => seq(
      field('left', $._left_hand_side),
      choice(
        seq('=', field('right', $._right_hand_side)),
        seq(':', field('type', $.type)),
        seq(':', field('type', $.type), '=', field('right', $._right_hand_side))
      )
    ),

    augmented_assignment: $ => seq(
      field('left', $._left_hand_side),
      field('operator', choice(
        '+=', '-=', '*=', '/=', '@=', '//=', '%=', '**=',
        '>>=', '<<=', '&=', '^=', '|='
      )),
      field('right', $._right_hand_side)
    ),

    _left_hand_side: $ => choice(
      $.pattern,
      $.pattern_list,
    ),

    pattern_list: $ => seq(
      $.pattern,
      choice(
        ',',
        seq(
          repeat1(seq(
            ',',
            $.pattern
          )),
          optional(',')
        )
      )
    ),

    _right_hand_side: $ => choice(
      $.expression,
      $.expression_list,
      $.assignment,
      $.augmented_assignment,
      $.yield
    ),

    yield: $ => prec.right(seq(
      'yield',
      choice(
        seq(
          'from',
          $.expression
        ),
        optional($._expressions)
      )
    )),

    attribute: $ => prec(PREC.call, seq(
      field('object', $.primary_expression),
      '.',
      field('attribute', $.identifier)
    )),

    subscript: $ => prec(PREC.call, seq(
      field('value', $.primary_expression),
      '[',
      commaSep1(field('subscript', choice($.expression, $.slice))),
      optional(','),
      ']'
    )),

    slice: $ => seq(
      optional($.expression),
      ':',
      optional($.expression),
      optional(seq(':', optional($.expression)))
    ),

    ellipsis: $ => '...',

    call: $ => prec(PREC.call, seq(
      field('function', $.primary_expression),
      field('arguments', choice(
        $.generator_expression,
        $.argument_list
      ))
    )),

    typed_parameter: $ => prec(PREC.typed_parameter, seq(
      choice(
        $.identifier,
        $.list_splat_pattern,
        $.dictionary_splat_pattern
      ),
      ':',
      field('type', $.type)
    )),

    type: $ => $.expression,

    keyword_argument: $ => seq(
      field('name', choice($.identifier, $.keyword_identifier, alias("match", $.identifier))),
      '=',
      field('value', $.expression)
    ),

    // Literals

    list: $ => seq(
      '[',
      optional($._collection_elements),
      ']'
    ),

    set: $ => seq(
      '{',
      $._collection_elements,
      '}'
    ),

    tuple: $ => seq(
      '(',
      optional($._collection_elements),
      ')'
    ),

    dictionary: $ => seq(
      '{',
      optional(commaSep1(choice($.pair, $.dictionary_splat))),
      optional(','),
      '}'
    ),

    pair: $ => seq(
      field('key', $.expression),
      ':',
      field('value', $.expression)
    ),

    list_comprehension: $ => seq(
      '[',
      field('body', $.expression),
      $._comprehension_clauses,
      ']'
    ),

    dictionary_comprehension: $ => seq(
      '{',
      field('body', $.pair),
      $._comprehension_clauses,
      '}'
    ),

    set_comprehension: $ => seq(
      '{',
      field('body', $.expression),
      $._comprehension_clauses,
      '}'
    ),

    generator_expression: $ => seq(
      '(',
      field('body', $.expression),
      $._comprehension_clauses,
      ')'
    ),

    _comprehension_clauses: $ => seq(
      $.for_in_clause,
      repeat(choice(
        $.for_in_clause,
        $.if_clause
      ))
    ),

    parenthesized_expression: $ => prec(PREC.parenthesized_expression, seq(
      '(',
      choice($.expression, $.yield),
      ')'
    )),

    _collection_elements: $ => seq(
      commaSep1(choice(
        $.expression, $.yield, $.list_splat, $.parenthesized_list_splat
      )),
      optional(',')
    ),

    for_in_clause: $ => prec.left(seq(
      optional('async'),
      'for',
      field('left', $._left_hand_side),
      'in',
      field('right', commaSep1($._expression_within_for_in_clause)),
      optional(',')
    )),

    if_clause: $ => seq(
      'if',
      $.expression
    ),

    conditional_expression: $ => prec.right(PREC.conditional, seq(
      $.expression,
      'if',
      $.expression,
      'else',
      $.expression
    )),

    concatenated_string: $ => seq(
      $.string,
      repeat1($.string)
    ),

    string: $ => seq(
      field('prefix', alias($._string_start, '"')),
      repeat(choice(
        field('interpolation', $.interpolation),
        field('string_content', $.string_content)
      )),
      field('suffix', alias($._string_end, '"'))
    ),

    string_content: $ => prec.right(0, repeat1(
      choice(
        $._escape_interpolation,
        $.escape_sequence,
        $._not_escape_sequence,
        $._string_content
      ))),

    interpolation: $ => seq(
<<<<<<< HEAD
      token.immediate('{'),
      field('expression', $.expression),
=======
      '{',
      $._f_expression,
>>>>>>> 82f412fe
      optional('='),
      optional(field('type_conversion', $.type_conversion)),
      optional(field('format_specifier', $.format_specifier)),
      '}'
    ),
    _escape_interpolation: $ => token.immediate(choice('{{', '}}')),

<<<<<<< HEAD
    escape_sequence: $ => token.immediate(prec(1, seq(
=======
    _f_expression: $ => choice(
      $.expression,
      $.expression_list,
      $.yield,
    ),

    _escape_interpolation: $ => choice('{{', '}}'),

    escape_sequence: $ => token(prec(1, seq(
>>>>>>> 82f412fe
      '\\',
      choice(
        /u[a-fA-F\d]{4}/,
        /U[a-fA-F\d]{8}/,
        /x[a-fA-F\d]{2}/,
        /\d{3}/,
        /\r?\n/,
        /['"abfrntv\\]/,
      )
    ))),

    _not_escape_sequence: $ => token.immediate('\\'),

    format_specifier: $ => seq(
      ':',
      repeat(choice(
        token(prec(1, /[^{}\n]+/)),
        alias($.interpolation, $.format_expression)
      ))
    ),

    type_conversion: $ => /![a-z]/,

    integer: $ => token(choice(
      seq(
        choice('0x', '0X'),
        repeat1(/_?[A-Fa-f0-9]+/),
        optional(/[Ll]/)
      ),
      seq(
        choice('0o', '0O'),
        repeat1(/_?[0-7]+/),
        optional(/[Ll]/)
      ),
      seq(
        choice('0b', '0B'),
        repeat1(/_?[0-1]+/),
        optional(/[Ll]/)
      ),
      seq(
        repeat1(/[0-9]+_?/),
        choice(
          optional(/[Ll]/), // long numbers
          optional(/[jJ]/) // complex numbers
        )
      )
    )),

    float: $ => {
      const digits = repeat1(/[0-9]+_?/);
      const exponent = seq(/[eE][\+-]?/, digits)

      return token(seq(
        choice(
          seq(digits, '.', optional(digits), optional(exponent)),
          seq(optional(digits), '.', digits, optional(exponent)),
          seq(digits, exponent)
        ),
        optional(choice(/[Ll]/, /[jJ]/))
      ))
    },

    identifier: $ => /[_\p{XID_Start}][_\p{XID_Continue}]*/,

    keyword_identifier: $ => prec(-3, alias(
      choice(
        'print',
        'exec',
        'async',
        'await',
      ),
      $.identifier
    )),

    true: $ => 'True',
    false: $ => 'False',
    none: $ => 'None',

    await: $ => prec(PREC.unary, seq(
      'await',
      $.expression
    )),

    comment: $ => token(seq('#', /.*/)),

    positional_separator: $ => '/',
    keyword_separator: $ => '*',
  }
})

function commaSep1(rule) {
  return sep1(rule, ',')
}

function sep1(rule, separator) {
  return seq(rule, repeat(seq(separator, rule)))
}<|MERGE_RESOLUTION|>--- conflicted
+++ resolved
@@ -346,7 +346,7 @@
       $._suite
     ),
 
-   except_group_clause: $ => seq(
+    except_group_clause: $ => seq(
       'except*',
       seq(
         $.expression,
@@ -359,7 +359,7 @@
       $._suite
     ),
 
-   finally_clause: $ => seq(
+    finally_clause: $ => seq(
       'finally',
       ':',
       $._suite
@@ -949,33 +949,23 @@
       ))),
 
     interpolation: $ => seq(
-<<<<<<< HEAD
       token.immediate('{'),
-      field('expression', $.expression),
-=======
-      '{',
-      $._f_expression,
->>>>>>> 82f412fe
+      field('expression', $._f_expression),
       optional('='),
       optional(field('type_conversion', $.type_conversion)),
       optional(field('format_specifier', $.format_specifier)),
       '}'
     ),
-    _escape_interpolation: $ => token.immediate(choice('{{', '}}')),
-
-<<<<<<< HEAD
-    escape_sequence: $ => token.immediate(prec(1, seq(
-=======
+
     _f_expression: $ => choice(
       $.expression,
       $.expression_list,
       $.yield,
     ),
 
-    _escape_interpolation: $ => choice('{{', '}}'),
-
-    escape_sequence: $ => token(prec(1, seq(
->>>>>>> 82f412fe
+    _escape_interpolation: $ => token.immediate(choice('{{', '}}')),
+
+    escape_sequence: $ => token.immediate(prec(1, seq(
       '\\',
       choice(
         /u[a-fA-F\d]{4}/,
