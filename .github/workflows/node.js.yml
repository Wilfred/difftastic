name: Node.js CI

on:
  push:
    branches: [ main ]
  pull_request:
    branches: [ main ]

jobs:
  build:

    runs-on: ${{ matrix.os }}

    strategy:
      matrix:
        os: [ubuntu-latest, windows-2019, macos-latest]
        node-version: [14.x, 16.x, 18.x]
        # See supported Node.js release schedule at https://nodejs.org/en/about/releases/

    steps:
    - uses: actions/checkout@v2
    - name: Use Node.js ${{ matrix.node-version }}
      uses: actions/setup-node@v2
      with:
        node-version: ${{ matrix.node-version }}
    - run: npm ci
    - run: npm run build --if-present
    - run: npx prettier --check .
    - run: npm run gen
    - name: Verify generated code
      if: runner.os == 'Linux'
      run: |
        if ! git diff --quiet --ignore-submodules -- src/
        then
          echo >&2 "Generated files in src/ differ, please run 'npm run gen' to update generated code"
          git diff-index --name-status -r --ignore-submodules HEAD src/ >&2
          exit 1
        fi
    - run: npm test
<<<<<<< HEAD

  compile:
      strategy:
        fail-fast: false
        matrix:
          os: [ubuntu-latest, windows-latest, macos-latest]
          compiler: [gcc, clang++]

      name: compile
      runs-on: ${{ matrix.os }}
      steps:
        - uses: actions/checkout@v2

        - if: matrix.os == 'windows-latest' && matrix.compiler == 'gcc'
          uses: egor-tensin/setup-mingw@v2

        - name: build
          run: ${{ matrix.compiler }} -o scanner.o -I./src -c src/scanner.cc -Werror
=======
    - name: Parse real world examples (ignoring errors for now)
      continue-on-error: true
      run: npm acceptance
>>>>>>> 3bc57ccd
<|MERGE_RESOLUTION|>--- conflicted
+++ resolved
@@ -37,7 +37,9 @@
           exit 1
         fi
     - run: npm test
-<<<<<<< HEAD
+    - name: Parse real world examples (ignoring errors for now)
+      continue-on-error: true
+      run: npm acceptance
 
   compile:
       strategy:
@@ -55,9 +57,4 @@
           uses: egor-tensin/setup-mingw@v2
 
         - name: build
-          run: ${{ matrix.compiler }} -o scanner.o -I./src -c src/scanner.cc -Werror
-=======
-    - name: Parse real world examples (ignoring errors for now)
-      continue-on-error: true
-      run: npm acceptance
->>>>>>> 3bc57ccd
+          run: ${{ matrix.compiler }} -o scanner.o -I./src -c src/scanner.cc -Werror