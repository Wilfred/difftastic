--- conflicted
+++ resolved
@@ -1,14 +1,12 @@
 ## 0.24 (unreleased)
 
-<<<<<<< HEAD
 ### Parsing
 
 Added support for Dart.
 
 ### Diffing
-=======
+
 ## 0.23.1 (released 19th March 2022)
->>>>>>> 3dc193ed
 
 Fixed crash where the 'shrink unchanged' logic would not set the
 change state on the outer list.
