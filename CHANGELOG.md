## 0.24 (unreleased)

<<<<<<< HEAD
Added support for Dart.
=======
### Diffing

Fixed crash where the 'shrink unchanged' logic would not set the
change state on the outer list.
>>>>>>> d06f357c

## 0.23 (released 17th March 2022)

### Diffing

Improved performance on very large files that are compared by text.

Fixed some cases where changing list delimiters would lead to
incorrect diffs.

Fixed an issue where lines were not aligned correctly after correcting
sliders.

Fixed an issue the outermost delimiter in lists was sometimes
incorrectly marked as unchanged, producing non-optimal diffs.

### Display

Display now prefers to align blank lines in the display, producing
significantly better results in many cases.

Fixed an issue where some lines in a hunk were not displayed.

## 0.22 (released 10th March 2022)

Difftastic now requires Rust 1.56 to build.

### Parsing

Added support for PHP.

Fixed handling of `<` `>` delimiters in C++ and Rust.

### Diffing

Difftastic will now split files that contain obviously unchanged
regions, substantially improving performance when a file has multiple
changes that have many unchanged items between them.

Improved diff results when choosing between syntax nodes at different
nesting levels. This is restoring a heuristic that was removed in
0.20.

Improved diff results when lists have unequal sizes.

Improved diff results when the language parser thinks that names occur
in different syntactic positions.

Adjusted the heuristics for 'so much has changed in this expression
that it is confusing to highlight the unchanged parts'. The heuristic
is now less aggressive, which helps performance and seems to produce
slightly better results.

## 0.21 (released 28th February 2022)

### Parsing

Difftastic now understands `-*-` file headers (as used by Emacs) when
performing language detection.

### Display

Improved alignment logic. This fixes a bug where the last line of a
file wasn't displayed, and generally improves how difftastic chooses
to align content.

Fixed a crash when line wrapping produced an entirely blank line.

### Diffing

Improved word diffing (in both comments and textual diffs) when source
contains Unicode characters. Word splitting now uses the Unicode
alphabetic property.

Fixed a crash when comments contained multibyte Unicode characters.

## 0.20 (released 20th February 2022)

### Diffing

Diffing now correctly handles nodes being moved to parent
lists. Previously this would be ignored, leading to difftastic
incorrectly claiming things were unchanged. This also leads to better
diffing results in general, although is somewhat slower (2x in
testing).

Improved slider logic in larger expressions.

Increased the default value DFT_NODE_LIMIT to 100,000 (from
50,000). This increases the likelihood that files get a syntactic diff
whilst still having acceptable performance.

### Display

Fixed an issue where whole file additions/removals were printed twice.

Fixed an issue where difftastic didn't show context on hunks where the
unchanged content was on different lines.

Hunks are now merged if the lines are immediately adjacent
(e.g. hunk 1 ends on line 11, hunk 2 starts on line 12), not just if
they're overlapping.

### Command Line Interface

Difftastic will now use a text dif for large files that are too big to
parse in a reasonable amount of time. This threshold is
configurable with `--byte-limit` and `DFT_BYTE_LIMIT`.

Fixed a crash when called with zero arguments.

## 0.19 (released 7th February 2022)

### Parsing

Fixed an issue with changes being ignored in OCaml's `{||}` string
literals.

### Display

Fixed an issue where larger additions were not lined up with removals.

Improved syntax highlighting for Clojure, Common Lisp and TypeScript.

Comments are now highlighted with italics, making it easier to see
syntax even when text is red.

Built-in constants are now highlighted consistently with other
constants.

Improved minor display issues when one file is longer than the other.

### Diffing

If given binary files, difftastic will now report if the file contents
are identical.

Difftastic will now use a text diff for large files, rather than
trying to use more memory than is available. This threshold is
configurable with `--node-limit` and `DFT_NODE_LIMIT`.

Fixed a bug in the text diff logic where lines weren't shown if they
did not have both word additions and word removals.

### Command Line Interface

Difftastic will now error if either argument does not exist, unless
`--missing-as-empty` (new argument) is passed. This is a better
default, but requires Mercurial uses to [specify this
flag](https://difftastic.wilfred.me.uk/mercurial.html) in their
configuration.

## 0.18.1 (released 30 January 2022)

Fixed a compilation issue on Rust 1.54 (0.18 only built on newer
versions of Rust).

## 0.18 (released 30 January 2022)

### Parsing

Fixed an issue with missing positions in OCaml attribute syntax.

Fixed parsing issues in Common Lisp: character literals, `loop` macro
usage with `maximizing`.

### Diffing

Improved performance when diffing a single large expression.

### Display

Fixed display issues where lines were printed more than once.

Subword changes in comments are now shown in bold, to make them more
visible.

Improved colours on terminals with light coloured backgrounds.

### Command Line Interface

Added a `--width` option which allows overriding `DFT_WIDTH`, and is
more discoverable.

Added a `--color` option which allows explicitly enabling/disabling
colour output.

Added a `--background` option which controls whether difftastic uses
bright or dark colours. This can also be controlled by
`DFT_BACKGROUND`.

Added a `--skip-unchanged` option which suppresses printing for files
that have no changes.

## 0.17 (released 25 January 2022)

### Diffing

Improved performance when all file changes are close together.

Fixed a bug where syntax after the last changed item was incorrectly
marked as added.

### Display

Added syntax highlighting for unchanged comments, strings and types.

Fixed a bug (introduced in 0.15) where identical text files were
reported as binary files.

## 0.16 (released 22 January 2022)

### Parsing

Whitespace in JSX is parsed more closely to React's whitespace
trimming rules.

Fixed parsing of heredocs in shell scripts. They are now treated as
string literals.

Fixed parsing of type variables and tags in OCaml.

Improved language detection for files with bash/sh syntax.

### Integration

Fixed a crash when on Mercurial diffs when a whole file has been
removed.

### Display

Improved display performance when there are a large number of hunks.

Fixed several issues where lines were displayed more than once in a
hunk.

Fixed an issue where the first changed line was not displayed.

### Diffing

Improved diffing performance (both time and memory usage).

Sliders are now fixed up after diffing. This produces better looking
results in more cases, and makes the primary diffing faster.

Fixed some corner cases in the line parser where it would match up
isolated newline character as unchanged, leading to weird alignment.

## 0.15 (released 6 January 2022)

### Parsing

Moved to the [official Elixir
parser](https://github.com/elixir-lang/tree-sitter-elixir).

Updated the Bash, C, C++, C#, Haskell, Java, OCaml, Python, Ruby and
TypeScript parsers to the latest upstream version.

Fixed a parsing performance regression introduced in 0.13.

### Diffing

Text diffing now has a standalone implementation rather than reusing
structural diff logic. This is signficantly faster and highlighted
better.

Improved performance when diffing two identical files. This is common
when diffing directorires.

### Display

Improved highlighting heuristics for added/removed blank lines.

Fixed an alignment bug where the last line being novel would lead to
poor alignment of unchanged lines.

Fixed minor formatting issues when reporting that a file is binary.

Improved display performance on large files.

## 0.14 (released 27 December 2021)

### Parsing

Improved language detection if a file has a recognised filename
(e.g. `Rakefile`) or a shebang (e.g. `#!/usr/bin/env node`).

### Display

Display width can now be overridden by setting the environment
variable DFT_WIDTH.

Fixed terminal width calculations on Windows.

Fixed crash when only one side has changes, but the other side has
additional blank lines.

Fixed crash on displaying unicode characters on line boundaries.

### Build

Fixed some build issues on Windows.

## 0.13 (released 4 December 2021)

### Parsing

Added Bash, Common Lisp and Ruby support.

Updated the C, CSS and JSON parsers to the latest upstream versions.

Expanded filename associations, so difftastic recognises more files.

Improved parsing for regex and template string literals in JavaScript
and TypeScript.

Improved parsing for float values in CSS.

Improved word diffing on punctuation in comments.

When logging is enabled (e.g. `RUST_LOG=warn`), difftastic now warns
on syntax errors. Difftastic is intended to be robust against syntax
errors, so this is primarily intended for parser debugging.

### Build

Difftastic now requires fewer C compiler flags, so it should build in
more environments (e.g. compiling with MSVC).

## 0.12 (released 19 November 2021)

### Display

Every hunk is now shown with the file name and a hunk number. This
makes it easier to see which file you're looking at when there are
many changes.

Keywords in added/removed regions are now shown in bold, to give
modified regions basic syntax highlighting. Previously, all
added/removed regions were bold.

Lines with changes are now shown in a different colour in side-by-side
display.

The display logic has been written in terms of a `Hunk` type. This
produces more accurate context, with better alignment, especially when
the context contains blank lines.

If only a single side has changes (e.g. additions but no removals),
only one column is shown, to maximise display usage.

Difftastic now wraps rather than truncating lines that are too long
for the terminal width.

If a file has no syntactic changes, difftastic now shows the file name
consistently with changed files.

### Command Line Interface

The difftastic binary is now named `difft`, to reduce typing during
usage.

### Parsing

Updated to latest upstream Haskell parser ([commit
d72f2e4](https://github.com/tree-sitter/tree-sitter-haskell/commit/d72f2e42c0d5ccf8e8b1c39e3642428317e8fe02)).

### Diffing

Fixed a bug when diffing multiline comments where unchanged parts were
not highlighted correctly.

## 0.11 (released 18 October 2021)

### Parsing

Improved handling of paired delimiters, particularly in C, C++ and C#.

Improved word splitting in when diffing similar comments (it's now
more granular).

Fixed a rare issue where single-item lists were flattened.

### Diffing

Diff calculations are now greedier when syntax nodes are identical, making
diffing significantly faster when most syntax nodes are the same.

### Integration

Added support for Mercurial, see [this section in the
manual](http://difftastic.wilfred.me.uk/getting_started.html#mercurial-external-diffs)
for instructions.

### Display

Added basic syntax highlighting for comments (dimmed) and keywords
(bold) in unchanged source code.

Characters that don't have a position in the parsed syntax tree are
now displayed in purple, to make bugs more obvious. Previously they
were dimmed.

## 0.10.1 (released 28 September 2021)

### Build

Fix compilation on macOS where the C++ compiler defaulted to a
version of C++ older than C++14.

## 0.10 (released 24 September 2021)

### Parsing

Added a C parser.

Added a C++ parser. Difftastic prefers the C++ parser for `.h`
files. Please file a bug if you see issues.

Added a C# parser.

Added a Haskell parser.

Removed legacy regex-based parsing backend.

### Diffing

Some additional runtime optimisations.

### Manual

Added a chapter on difficult cases for tree diff algorithms.

## 0.9 (released 14 September 2021)

### Parsing

Added TypeScript parser and TSX parser. Added Elixir parser.

The following extensions are now associated with Clojure: `.bb`,
`.boot`, `.clj`, `.cljc`, `.clje`, `.cljs`, `.cljx`, `.edn`, `.joke`
and `.joker`.

Fixed an issue with parsing integer values in CSS with units,
e.g. `123px`.

Improved parsing of Rust punctuation like `&` and `::` inside macro
invocations. Improved handling of `|closure_param|` and `[` `]`
delimiters in Rust.

The line-based parser for text files now uses word-level diffs.

### Diffing

Optimised Dijkstra implementation, improving runtime performance.

### Display

Side-by-side displays now uses the same width for the left and right
columns, regardless of the content.

### Internals

Difftastic is now a library with a main binary. No APIs are considered
stable for external usage. This is intended to make benchmarking
easier.

## 0.8 (released 5 September 2021)

### Git integration

Fixed a crash on removing whole files.

### Parsing

Tree-sitter parsing is now the default, unless the environment
variable DFT_RX is set.

Tree-sitter parser: Improved handling of string literals. Improved
matching of delimiters.

Added Python parser.

Added Java parser.

JSON (legacy parser): fixed parsing string literals (broken in 0.7).

Removed Scheme support, as there's no tree-sitter parser available.

### Display

Fixed crashes on files with non-ASCII characters on long lines.

Fixed an issue where multiline comments were not highlighted
correctly.

Improved display to better use the whole width when whole files are
added or removed.

### Command Line Interface

Removed the unused `--lang` argument.

Difftastic now handles writing to a closed pipe (SIGPIPE) gracefully
rather than crashing.

Difftastic now has some debugging logs available. `RUST_LOG=trace`
will show information on the route found during graph solving.

## 0.7 (released 24 August 2021)

### Git integration

Fixed issues when adding/removing a whole file meant that difftastic
didn't display anything.

Fixed a crash on renaming a file.

Colour is now enabled when using git with a pager.

### Display

Side-by-side display now uses "..." for column numbers when aligning
lines. This makes hunks more obvious, but hunks now also have two
blank lines between them to make it clearer.

Fixed an issue where screen width was not shared evenly by LHS and
RHS.

Side-by-side display will now use the full width of the screen when
using a pager (i.e. if stdout is a not a TTY).

Side-by-side display now handles whole file additions better,
preferring a single column display.

Display width calculations are now based on the longest line visible
in the diff, not the longest line in the file.

### Parsing

Added tree-sitter parsers. These have known bugs, but you can try
them by setting the environment variable `DFT_TS=y`.

Fixed handling of `->` in Rust.

### Diffing

Difftastic will now prefer matching up comments that are similar
(according to levenshtein distance).

Contiguous syntax logic now considers close delimiter positions, so
`[ \n ];` now treats the `;` atom as contiguous.

Fixed an issue where diffs would prefer prefer a low depth change on a
delimiter over a delimiter that gave contiguous changes.

### Command Line Interface

Removed the `--width` argument.

Added debug options `--dump-syntax` and `--dump-ts` for viewing parse
trees. The output of these options may change without notice.

## 0.6 (released 27 July 2021)

### Parsing

Fixed handling of `@`, `<` and `>` in elisp.

Fixed crash on binary files. Difftastic now simply shows "binary" for
files that don't look like text.

Added a basic Go parser.

### Diffing

Fixed an issue where comment replacements were not detected.

Changed words in comments are now only highlighted when comments are
relatively similar (according to their Levenshtein distance).

Multiline comments are now considered unchanged if only their
indentation changes.

Improved alignment for lines at the beginning of a changed group of
lines.

Improved horizontal spacing between before and after code shown.

Fixed an issue where source code containing tab characters was not
correctly aligned.

### Command Line Interface

Removed unused `--inline` and `--context` arguments.

Fixed crash when called with no arguments.

## 0.5 (released 22 July 2021)

### Parsing

Fixed a crash on parsing non-ASCII source files. Fixed a crash on
files without an extension. Fixed crashes on empty files.

Input files that aren't valid UTF-8 are now replaced with � rather
than giving up.

Improved parsing for Rust punctuation.

Improved parsing for OCaml punctuation, including `:=` and `method!`.

Improved parsing for Emacs Lisp symbols containing `+` and `=`, and
punctuation of `#`, `.` and `&`.

Improved parsing for Scheme symbols containing `=`, and punctuation of
`#` and `.`.

Improved parsing of `=` and `&` in Clojure.

Improved parsing of `:`, `,`, and constants in JSON.

Improved parsing of string literals in all languages, supporting
escaped delimiters such as `"\""` and removing incorrect support for
single-quoted strings in JSON.

### Diffing

Reduced memory usage when diffing.

Difftastic now highlights word-level changes between comments.

Diffing now prefers contiguous nodes even when entering a list, so
`(foo` is considered contiguous.

Large AST trees with very few common nodes are now considered wholly
novel, rather than trying to match up the few common nodes. This
avoids nonsensical diffs when toplevel function A is completely
replaced with function B and they only have something trivial in
common (e.g. the `function` keyword).

### Command Line Interface

Improved `--help`.

### Integration

It's now possible to use `difftastic` with `git diff` and `git show`!

## 0.4 (released 13 July 2021)

### Parsing

Improved parsing for Rust macro definitions and punctuation.

Improved parsing for OCaml punctuation, and added `.mli` as an OCaml
file extension.

### Diffing

Diff calculation is now significantly faster.

Difftastic now considers nesting depth when comparing AST nodes, and
tries to match nodes with similar nesting levels.

Difftastic now prefers marking multiple items on the same line as
novel, rather than adjacent items on different lines. This helps avoid
[sliders](https://twitter.com/_wilfredh/status/1411949035871637509),
where the diff chooses a keyword on the 'wrong' side.

Fixed an issue where complex diffs would not display some unchanged
lines.

### Robustness

Fixed a crash when diff context included the first line.

Fixed a crash when plain text content contained certain non-ASCII
characters.

## 0.3 (released 7 July 2021)

Diffs are now displayed with unchanged lines aligned to the other side.

Improved Rust parsing to recognise lifetime syntax `'foo`, character
literals `'x'` and punctuation.

Improved punctuation parsing for OCaml and JS.

Fixed an issue where the diff calculated may not be minimal.

Fixed a crash on files with no changes.

## 0.2 (released 4 July 2021)

First version using Dijkstra's algorithm for calculating diffs.

## 0.1

Experimenting with different implementation ideas.<|MERGE_RESOLUTION|>--- conflicted
+++ resolved
@@ -1,13 +1,13 @@
 ## 0.24 (unreleased)
 
-<<<<<<< HEAD
+### Parsing
+
 Added support for Dart.
-=======
+
 ### Diffing
 
 Fixed crash where the 'shrink unchanged' logic would not set the
 change state on the outer list.
->>>>>>> d06f357c
 
 ## 0.23 (released 17th March 2022)
 
