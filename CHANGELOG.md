--- conflicted
+++ resolved
@@ -2,11 +2,7 @@
 
 ### Parsing
 
-<<<<<<< HEAD
-Added support for protocol buffer files. Updated CMake, Solidity, HCL, Dart, Elm and R parsers.
-=======
-Added support for protocol buffer files. Updated CMake, Solidity, HCL, Dart, Devicetree and R parsers.
->>>>>>> 35f63d10
+Added support for protocol buffer files. Updated CMake, Solidity, HCL, Dart, Elm, Devicetree and R parsers.
 
 ### Display
 
