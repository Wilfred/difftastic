{
  "name": "tree-sitter-latex",
  "version": "0.1.0",
  "description": "LaTeX grammar for the tree-sitter parsing library",
  "main": "bindings/node",
  "scripts": {
    "generate": "tree-sitter generate",
    "test": "tree-sitter test",
    "test:update": "tree-sitter test --update"
  },
  "repository": {
    "type": "git",
    "url": "git+https://github.com/latex-lsp/tree-sitter-latex.git"
  },
  "keywords": [
    "tree-sitter",
    "latex",
    "parser"
  ],
  "author": "Patrick Förster <patrick.foerster@outlook.de>",
  "license": "MIT",
  "bugs": {
    "url": "https://github.com/latex-lsp/tree-sitter-latex/issues"
  },
  "homepage": "https://github.com/latex-lsp/tree-sitter-latex#readme",
  "dependencies": {
    "nan": "^2.15.0"
  },
  "devDependencies": {
<<<<<<< HEAD
    "prettier": "^2.5.1",
    "tree-sitter-cli": "0.20.4"
  }
=======
    "tree-sitter-cli": "0.19.4"
  },
  "tree-sitter" : [
    {
      "scope": "source.tex",
      "file-types": [
        "tex"
      ]
    }
  ]
>>>>>>> 6f796b70
}<|MERGE_RESOLUTION|>--- conflicted
+++ resolved
@@ -27,14 +27,10 @@
     "nan": "^2.15.0"
   },
   "devDependencies": {
-<<<<<<< HEAD
     "prettier": "^2.5.1",
     "tree-sitter-cli": "0.20.4"
-  }
-=======
-    "tree-sitter-cli": "0.19.4"
   },
-  "tree-sitter" : [
+  "tree-sitter": [
     {
       "scope": "source.tex",
       "file-types": [
@@ -42,5 +38,4 @@
       ]
     }
   ]
->>>>>>> 6f796b70
 }